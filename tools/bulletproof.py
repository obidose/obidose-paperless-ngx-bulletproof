#!/usr/bin/env python3
"""Bulletproof helper CLI implemented in Python."""
import argparse
import os
import subprocess
import sys
from pathlib import Path


def load_env(path: Path) -> None:
    """Load environment variables from a .env file if present."""
    if not path.exists():
        return
    for line in path.read_text().splitlines():
        line = line.strip()
        if not line or line.startswith("#") or "=" not in line:
            continue
        k, v = line.split("=", 1)
        os.environ.setdefault(k, v)

COLOR_BLUE = "\033[1;34m"
COLOR_GREEN = "\033[1;32m"
COLOR_YELLOW = "\033[1;33m"
COLOR_RED = "\033[1;31m"
COLOR_OFF = "\033[0m"


def say(msg: str) -> None:
    print(f"{COLOR_BLUE}[*]{COLOR_OFF} {msg}")


def ok(msg: str) -> None:
    print(f"{COLOR_GREEN}[ok]{COLOR_OFF} {msg}")


def warn(msg: str) -> None:
    print(f"{COLOR_YELLOW}[!]{COLOR_OFF} {msg}")


def die(msg: str) -> None:
    print(f"{COLOR_RED}[x]{COLOR_OFF} {msg}")
    raise SystemExit(1)


STACK_DIR = Path(os.environ.get("STACK_DIR", "/home/docker/paperless-setup"))
DATA_ROOT = Path(os.environ.get("DATA_ROOT", "/home/docker/paperless"))
ENV_FILE = Path(os.environ.get("ENV_FILE", STACK_DIR / ".env"))
COMPOSE_FILE = Path(os.environ.get("COMPOSE_FILE", STACK_DIR / "docker-compose.yml"))

load_env(ENV_FILE)

INSTANCE_NAME = os.environ.get("INSTANCE_NAME", "paperless")
RCLONE_REMOTE_NAME = os.environ.get("RCLONE_REMOTE_NAME", "pcloud")
RCLONE_REMOTE_PATH = os.environ.get(
    "RCLONE_REMOTE_PATH", f"backups/paperless/{INSTANCE_NAME}"
)
REMOTE = f"{RCLONE_REMOTE_NAME}:{RCLONE_REMOTE_PATH}"
CRON_FULL_TIME = os.environ.get("CRON_FULL_TIME", "30 3 * * *")
CRON_INCR_TIME = os.environ.get("CRON_INCR_TIME", "0 * * * *")


def dc(*args: str) -> list[str]:
    return ["docker", "compose", "-f", str(COMPOSE_FILE), *args]


def fetch_snapshots() -> list[tuple[str, str, str]]:
    try:
        res = subprocess.run(
            ["rclone", "lsd", REMOTE], capture_output=True, text=True, check=False
        )
    except FileNotFoundError:
        warn("rclone not installed")
        return []
    snaps: list[tuple[str, str, str]] = []
    for line in res.stdout.splitlines():
        parts = line.strip().split()
        if not parts:
            continue
        name = parts[-1]
        mode = parent = "?"
        cat = subprocess.run(
            ["rclone", "cat", f"{REMOTE}/{name}/manifest.yaml"],
            capture_output=True,
            text=True,
            check=False,
        )
        if cat.returncode == 0:
            for mline in cat.stdout.splitlines():
                if ":" in mline:
                    k, v = mline.split(":", 1)
                    k = k.strip()
                    v = v.strip()
                    if k == "mode":
                        mode = v
                    elif k == "parent":
                        parent = v
        snaps.append((name, mode, parent))
    return sorted(snaps, key=lambda x: x[0])


def cmd_backup(args: argparse.Namespace) -> None:
    script = STACK_DIR / "backup.py"
    if not script.exists():
        die(f"Backup script not found at {script}")
    run = [str(script)]
    if args.mode:
        run.append(args.mode)
    subprocess.run(run, check=True)


def cmd_snapshots(args: argparse.Namespace) -> None:
    snaps = fetch_snapshots()
    if not snaps:
        warn("No snapshots found")
        return
<<<<<<< HEAD
    if args.snapshot:
        subprocess.run(
            ["rclone", "cat", f"{REMOTE}/{args.snapshot}/manifest.yaml"], check=True
        )
        return
    print(f"{'NAME':<32} {'MODE':<8} PARENT")
    for name, mode, parent in snaps:
        parent_disp = parent if mode == "incr" else "-"
        print(f"{name:<32} {mode:<8} {parent_disp}")
=======

    print(f"{'#':>3} {'NAME':<32} {'MODE':<8} PARENT")
    for idx, (name, mode, parent) in enumerate(snaps, 1):
        parent_disp = parent if mode == "incr" else "-"
        print(f"{idx:>3} {name:<32} {mode:<8} {parent_disp}")

    snap = args.snapshot
    if snap is None and sys.stdin.isatty():
        snap = input("Snapshot number for manifest (blank=exit): ").strip() or None
    if not snap:
        return
    if snap.isdigit() and 1 <= int(snap) <= len(snaps):
        snap = snaps[int(snap) - 1][0]
    subprocess.run(["rclone", "cat", f"{REMOTE}/{snap}/manifest.yaml"], check=True)
>>>>>>> 70fa9052


def cmd_restore(args: argparse.Namespace) -> None:
    script = STACK_DIR / "restore.py"
    if not script.exists():
        die(f"Restore script not found at {script}")
    run = [str(script)]
    snap = args.snapshot
    if not snap:
        snaps = fetch_snapshots()
        if snaps:
            print("Available snapshots:")
            for name, mode, parent in snaps:
                detail = f"{mode}" if mode != "incr" else f"{mode}<-{parent}"
                print(f"- {name} ({detail})")
    else:
        run.append(snap)
    subprocess.run(run, check=True)


def cmd_upgrade(_: argparse.Namespace) -> None:
    say("Running backup before upgrade")
    cmd_backup(argparse.Namespace(mode="full"))
    say("Pulling images")
    subprocess.run(dc("pull"), check=False)
    say("Recreating containers")
    subprocess.run(dc("up", "-d"), check=False)
    ok("Upgrade completed")


def cmd_status(_: argparse.Namespace) -> None:
    subprocess.run(dc("ps"), check=False)
    print()
    subprocess.run(
        ["docker", "ps", "--format", "table {{.Names}}\t{{.Status}}\t{{.Ports}}"],
        check=False,
    )


def cmd_logs(args: argparse.Namespace) -> None:
    if args.service:
        subprocess.run(dc("logs", "--tail", "200", "--timestamps", args.service), check=False)
    else:
        subprocess.run(dc("logs", "--tail", "200", "--timestamps"), check=False)


def cmd_doctor(_: argparse.Namespace) -> None:
    say("Doctor: quick checks")
    print(f"- STACK_DIR: {STACK_DIR}")
    print(
        f"- COMPOSE_FILE: {COMPOSE_FILE} {'[ok]' if COMPOSE_FILE.exists() else '[missing]'}"
    )
    print(
        f"- ENV_FILE: {ENV_FILE} {'[ok]' if ENV_FILE.exists() else '[missing]'}"
    )
    subprocess.run(["rclone", "lsd", f"{RCLONE_REMOTE_NAME}:"], check=False)
    subprocess.run(["docker", "info"], check=False)


def install_cron(full: str, incr: str) -> None:
    full_line = (
        f"{full} root {STACK_DIR}/backup.py full >> {STACK_DIR}/backup.log 2>&1"
    )
    incr_line = (
        f"{incr} root {STACK_DIR}/backup.py incr >> {STACK_DIR}/backup.log 2>&1"
    )
    crontab = Path("/etc/crontab")
    lines = [
        l
        for l in (crontab.read_text().splitlines() if crontab.exists() else [])
        if f"{STACK_DIR}/backup.py" not in l
    ]
    lines.extend([full_line, incr_line])
    crontab.write_text("\n".join(lines) + "\n")
    if ENV_FILE.exists():
        env_lines = [
            l
            for l in ENV_FILE.read_text().splitlines()
            if not l.startswith("CRON_FULL_TIME=") and not l.startswith("CRON_INCR_TIME=")
        ]
        env_lines.append(f"CRON_FULL_TIME={full}")
        env_lines.append(f"CRON_INCR_TIME={incr}")
        ENV_FILE.write_text("\n".join(env_lines) + "\n")
    subprocess.run(["systemctl", "restart", "cron"], check=False)
    global CRON_FULL_TIME, CRON_INCR_TIME
    CRON_FULL_TIME = full
    CRON_INCR_TIME = incr
    ok("Backup schedule updated")


<<<<<<< HEAD
def cmd_schedule(args: argparse.Namespace) -> None:
    full = (
        args.full
        or input(f"Full backup cron (current {CRON_FULL_TIME}): ").strip()
        or CRON_FULL_TIME
    )
    incr = (
        args.incr
        or input(f"Incremental backup cron (current {CRON_INCR_TIME}): ").strip()
        or CRON_INCR_TIME
    )
=======
def parse_time(val: str, current: str) -> str:
    val = val.strip()
    if not val:
        return current
    if " " in val:
        return val
    if ":" in val:
        h, m = val.split(":", 1)
        if h.isdigit() and m.isdigit():
            return f"{int(m)} {int(h)} * * *"
    return current


def parse_interval(val: str, current: str) -> str:
    val = val.strip()
    if not val:
        return current
    if " " in val:
        return val
    if val.isdigit():
        n = max(1, int(val))
        return f"0 */{n} * * *"
    return current


def cmd_schedule(args: argparse.Namespace) -> None:
    print("Full backups capture everything; incremental backups store only changes.")
    full_prompt = f"Time for daily full backup (HH:MM or cron) [{CRON_FULL_TIME}]: "
    incr_prompt = f"Incremental backup frequency (hours or cron) [{CRON_INCR_TIME}]: "
    full_in = args.full or input(full_prompt).strip()
    incr_in = args.incr or input(incr_prompt).strip()
    full = parse_time(full_in, CRON_FULL_TIME)
    incr = parse_interval(incr_in, CRON_INCR_TIME)
>>>>>>> 70fa9052
    install_cron(full, incr)


def menu() -> None:
    """Interactive menu for easier use."""
    while True:
        snaps = fetch_snapshots()
        latest = snaps[-1][0] if snaps else "none"
        print(f"{COLOR_BLUE}=== Bulletproof ({INSTANCE_NAME}) ==={COLOR_OFF}")
        print(f"Remote: {REMOTE}")
        print(f"Snapshots: {len(snaps)} (latest: {latest})")
<<<<<<< HEAD
        print(f"Schedule: full={CRON_FULL_TIME} incr={CRON_INCR_TIME}\n")
=======
        def desc(full: str, incr: str) -> str:
            try:
                m, h, dom, mon, dow = full.split()
                if dom == mon == dow == "*":
                    full_txt = f"daily at {int(h):02d}:{int(m):02d}"
                else:
                    full_txt = full
            except Exception:
                full_txt = full
            try:
                parts = incr.split()
                if parts[0] == "0" and parts[1].startswith("*/"):
                    hrs = parts[1][2:]
                    incr_txt = f"every {int(hrs)}h"
                else:
                    incr_txt = incr
            except Exception:
                incr_txt = incr
            return f"full {full_txt}, incr {incr_txt}"

        print(f"Schedule: {desc(CRON_FULL_TIME, CRON_INCR_TIME)}\n")
>>>>>>> 70fa9052
        print("1) Backup")
        print("2) Snapshots")
        print("3) Restore snapshot")
        print("4) Upgrade")
        print("5) Status")
        print("6) Logs")
        print("7) Doctor")
        print("8) Backup schedule")
        print("9) Quit")
        choice = input("Choose [1-9]: ").strip()
        if choice == "1":
            mode_in = input("Full or Incremental? [incr]: ").strip().lower()
            if mode_in.startswith("f"):
                mode = "full"
            else:
                mode = "incr"
            cmd_backup(argparse.Namespace(mode=mode))
        elif choice == "2":
            cmd_snapshots(argparse.Namespace(snapshot=None))
<<<<<<< HEAD
            snap = input("Show manifest for snapshot (blank=back): ").strip()
            if snap:
                cmd_snapshots(argparse.Namespace(snapshot=snap))
=======
>>>>>>> 70fa9052
        elif choice == "3":
            snaps = fetch_snapshots()
            for idx, (name, mode, parent) in enumerate(snaps, 1):
                detail = f"{mode}" if mode != "incr" else f"{mode}<-{parent}"
                print(f"{idx}) {name} ({detail})")
            choice_snap = input("Snapshot number or name (blank=latest): ").strip()
            if choice_snap.isdigit():
                idx = int(choice_snap)
                snap = snaps[idx - 1][0] if 1 <= idx <= len(snaps) else None
            else:
                snap = choice_snap or None
            cmd_restore(argparse.Namespace(snapshot=snap))
        elif choice == "4":
            cmd_upgrade(argparse.Namespace())
        elif choice == "5":
            cmd_status(argparse.Namespace())
        elif choice == "6":
            svc = input("Service (blank=all): ").strip() or None
            cmd_logs(argparse.Namespace(service=svc))
        elif choice == "7":
            cmd_doctor(argparse.Namespace())
        elif choice == "8":
            cmd_schedule(argparse.Namespace(full=None, incr=None))
        elif choice == "9":
            break
        else:
            print("Invalid choice")


parser = argparse.ArgumentParser(description="Paperless-ngx bulletproof helper")
sub = parser.add_subparsers(dest="command")

p = sub.add_parser("backup", help="run backup script")
p.add_argument("mode", nargs="?", choices=["full", "incr"], help="full|incr")
p.set_defaults(func=cmd_backup)

<<<<<<< HEAD
p = sub.add_parser("snapshots", help="list snapshots or show manifest")
p.add_argument("snapshot", nargs="?", help="snapshot to show manifest")
=======
p = sub.add_parser("snapshots", help="list snapshots and optionally show a manifest")
p.add_argument(
    "snapshot",
    nargs="?",
    help="snapshot name or number to show manifest",
)
>>>>>>> 70fa9052
p.set_defaults(func=cmd_snapshots)

p = sub.add_parser("restore", help="restore snapshot")
p.add_argument("snapshot", nargs="?")
p.set_defaults(func=cmd_restore)

p = sub.add_parser("upgrade", help="backup then pull images and up -d")
p.set_defaults(func=cmd_upgrade)

p = sub.add_parser("status", help="docker status")
p.set_defaults(func=cmd_status)

p = sub.add_parser("logs", help="show logs")
p.add_argument("service", nargs="?")
p.set_defaults(func=cmd_logs)

p = sub.add_parser("doctor", help="basic checks")
p.set_defaults(func=cmd_doctor)

<<<<<<< HEAD
p = sub.add_parser("schedule", help="configure backup cron schedule")
p.add_argument("--full")
p.add_argument("--incr")
=======
p = sub.add_parser("schedule", help="configure backup schedule")
p.add_argument("--full", help="time for daily full backup (HH:MM or cron)")
p.add_argument("--incr", help="incremental frequency (hours or cron)")
>>>>>>> 70fa9052
p.set_defaults(func=cmd_schedule)


if __name__ == "__main__":
    args = parser.parse_args()
    if not hasattr(args, "func"):
        if sys.stdin.isatty():
            menu()
        else:
            parser.print_help()
    else:
        args.func(args)<|MERGE_RESOLUTION|>--- conflicted
+++ resolved
@@ -113,17 +113,6 @@
     if not snaps:
         warn("No snapshots found")
         return
-<<<<<<< HEAD
-    if args.snapshot:
-        subprocess.run(
-            ["rclone", "cat", f"{REMOTE}/{args.snapshot}/manifest.yaml"], check=True
-        )
-        return
-    print(f"{'NAME':<32} {'MODE':<8} PARENT")
-    for name, mode, parent in snaps:
-        parent_disp = parent if mode == "incr" else "-"
-        print(f"{name:<32} {mode:<8} {parent_disp}")
-=======
 
     print(f"{'#':>3} {'NAME':<32} {'MODE':<8} PARENT")
     for idx, (name, mode, parent) in enumerate(snaps, 1):
@@ -138,7 +127,6 @@
     if snap.isdigit() and 1 <= int(snap) <= len(snaps):
         snap = snaps[int(snap) - 1][0]
     subprocess.run(["rclone", "cat", f"{REMOTE}/{snap}/manifest.yaml"], check=True)
->>>>>>> 70fa9052
 
 
 def cmd_restore(args: argparse.Namespace) -> None:
@@ -229,19 +217,6 @@
     ok("Backup schedule updated")
 
 
-<<<<<<< HEAD
-def cmd_schedule(args: argparse.Namespace) -> None:
-    full = (
-        args.full
-        or input(f"Full backup cron (current {CRON_FULL_TIME}): ").strip()
-        or CRON_FULL_TIME
-    )
-    incr = (
-        args.incr
-        or input(f"Incremental backup cron (current {CRON_INCR_TIME}): ").strip()
-        or CRON_INCR_TIME
-    )
-=======
 def parse_time(val: str, current: str) -> str:
     val = val.strip()
     if not val:
@@ -275,7 +250,6 @@
     incr_in = args.incr or input(incr_prompt).strip()
     full = parse_time(full_in, CRON_FULL_TIME)
     incr = parse_interval(incr_in, CRON_INCR_TIME)
->>>>>>> 70fa9052
     install_cron(full, incr)
 
 
@@ -287,9 +261,6 @@
         print(f"{COLOR_BLUE}=== Bulletproof ({INSTANCE_NAME}) ==={COLOR_OFF}")
         print(f"Remote: {REMOTE}")
         print(f"Snapshots: {len(snaps)} (latest: {latest})")
-<<<<<<< HEAD
-        print(f"Schedule: full={CRON_FULL_TIME} incr={CRON_INCR_TIME}\n")
-=======
         def desc(full: str, incr: str) -> str:
             try:
                 m, h, dom, mon, dow = full.split()
@@ -311,7 +282,6 @@
             return f"full {full_txt}, incr {incr_txt}"
 
         print(f"Schedule: {desc(CRON_FULL_TIME, CRON_INCR_TIME)}\n")
->>>>>>> 70fa9052
         print("1) Backup")
         print("2) Snapshots")
         print("3) Restore snapshot")
@@ -331,12 +301,6 @@
             cmd_backup(argparse.Namespace(mode=mode))
         elif choice == "2":
             cmd_snapshots(argparse.Namespace(snapshot=None))
-<<<<<<< HEAD
-            snap = input("Show manifest for snapshot (blank=back): ").strip()
-            if snap:
-                cmd_snapshots(argparse.Namespace(snapshot=snap))
-=======
->>>>>>> 70fa9052
         elif choice == "3":
             snaps = fetch_snapshots()
             for idx, (name, mode, parent) in enumerate(snaps, 1):
@@ -373,17 +337,12 @@
 p.add_argument("mode", nargs="?", choices=["full", "incr"], help="full|incr")
 p.set_defaults(func=cmd_backup)
 
-<<<<<<< HEAD
-p = sub.add_parser("snapshots", help="list snapshots or show manifest")
-p.add_argument("snapshot", nargs="?", help="snapshot to show manifest")
-=======
 p = sub.add_parser("snapshots", help="list snapshots and optionally show a manifest")
 p.add_argument(
     "snapshot",
     nargs="?",
     help="snapshot name or number to show manifest",
 )
->>>>>>> 70fa9052
 p.set_defaults(func=cmd_snapshots)
 
 p = sub.add_parser("restore", help="restore snapshot")
@@ -403,15 +362,9 @@
 p = sub.add_parser("doctor", help="basic checks")
 p.set_defaults(func=cmd_doctor)
 
-<<<<<<< HEAD
-p = sub.add_parser("schedule", help="configure backup cron schedule")
-p.add_argument("--full")
-p.add_argument("--incr")
-=======
 p = sub.add_parser("schedule", help="configure backup schedule")
 p.add_argument("--full", help="time for daily full backup (HH:MM or cron)")
 p.add_argument("--incr", help="incremental frequency (hours or cron)")
->>>>>>> 70fa9052
 p.set_defaults(func=cmd_schedule)
 
 
