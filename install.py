#!/usr/bin/env python3
"""Python-based installer for Paperless-ngx Bulletproof.

When executed via ``curl ... | python3 -`` this script bootstraps the rest of the
repository so the full installer can run without a prior ``git clone``.
"""

from pathlib import Path
import os


BRANCH = os.environ.get("BP_BRANCH", "main")


def _bootstrap() -> None:
    """Download repository sources into a temporary directory and load them."""
    import io
    import sys
    import tarfile
    import tempfile
    import urllib.request

    url = (
        "https://codeload.github.com/obidose/obidose-paperless-ngx-bulletproof/"
        f"tar.gz/refs/heads/{BRANCH}"
    )
    tmpdir = tempfile.mkdtemp(prefix="paperless-inst-")
    with urllib.request.urlopen(url) as resp:
        with tarfile.open(fileobj=io.BytesIO(resp.read()), mode="r:gz") as tf:
            root = tf.getmembers()[0].name.split("/", 1)[0]
            tf.extractall(tmpdir)
    repo = os.path.join(tmpdir, root)
    os.chdir(repo)
    sys.path.insert(0, repo)


try:  # first attempt to import locally present modules
    from installer import common, deps, files, pcloud
    from utils.selftest import run_stack_tests
except ModuleNotFoundError:
    _bootstrap()
    from installer import common, deps, files, pcloud
    from utils.selftest import run_stack_tests

cfg = common.cfg
say = common.say
need_root = common.need_root
ensure_dir_tree = common.ensure_dir_tree
preflight_ubuntu = common.preflight_ubuntu
prompt_core_values = common.prompt_core_values
pick_and_merge_preset = common.pick_and_merge_preset
ok = common.ok
warn = common.warn
# ``prompt_backup_plan`` was added in newer releases; fall back to a no-op if
# running against an older checkout that lacks it.
prompt_backup_plan = getattr(common, "prompt_backup_plan", lambda: None)


def main() -> None:
    need_root()

    say("Starting Paperless-ngx setup wizard...")
    preflight_ubuntu()
    deps.install_prereqs()
    deps.ensure_user()
    deps.install_docker()
    deps.install_rclone()

    # pCloud
    pcloud.ensure_pcloud_remote_or_menu()

    ensure_dir_tree(cfg)
<<<<<<< HEAD
    if files.restore_existing_backup_if_present():
=======
    restore_existing_backup_if_present = getattr(
        files, "restore_existing_backup_if_present", lambda: False
    )
    if restore_existing_backup_if_present():
>>>>>>> 822cff7a
        if Path(cfg.env_file).exists():
            for line in Path(cfg.env_file).read_text().splitlines():
                if line.startswith("CRON_TIME="):
                    cfg.cron_time = line.split("=", 1)[1].strip()
        files.install_cron_backup()
        files.show_status()
        return

    # Presets and prompts
    pick_and_merge_preset(
        f"https://raw.githubusercontent.com/obidose/obidose-paperless-ngx-bulletproof/{BRANCH}"
    )
    prompt_core_values()
    prompt_backup_plan()

    # Directories and files
    ensure_dir_tree(cfg)
    files.write_env_file()
    files.write_compose_file()
    files.copy_helper_scripts()
    files.bring_up_stack()

    if run_stack_tests(Path(cfg.compose_file), Path(cfg.env_file)):
        ok("Self-test passed")
    else:
        warn("Self-test failed; check container logs")

    files.install_cron_backup()
    files.show_status()


if __name__ == "__main__":
    main()<|MERGE_RESOLUTION|>--- conflicted
+++ resolved
@@ -70,14 +70,10 @@
     pcloud.ensure_pcloud_remote_or_menu()
 
     ensure_dir_tree(cfg)
-<<<<<<< HEAD
-    if files.restore_existing_backup_if_present():
-=======
     restore_existing_backup_if_present = getattr(
         files, "restore_existing_backup_if_present", lambda: False
     )
     if restore_existing_backup_if_present():
->>>>>>> 822cff7a
         if Path(cfg.env_file).exists():
             for line in Path(cfg.env_file).read_text().splitlines():
                 if line.startswith("CRON_TIME="):
