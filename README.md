# Paperless‑ngx Bulletproof Installer

A one‑shot, “batteries‑included” setup for **Paperless‑ngx** on Ubuntu 24.04 (may work others but untested) with:
- Docker + Docker Compose
- Optional **Traefik** reverse proxy + Let’s Encrypt (HTTPS)
- **pCloud** off‑site backups via **rclone** (OAuth, region auto‑detect)
- Easy **backup / restore / status** via the `bulletproof` CLI
- Cron‑based nightly snapshots with retention

> Designed for minimal input: you provide a couple of answers, the script handles the rest.

---

## Contents

- [What it sets up](#what-it-sets-up)
- [Requirements](#requirements)
- [Quick start](#quick-start)
- [pCloud auth (OAuth)](#pcloud-auth-oauth)
- [Presets](#presets)
- [Interactive wizard](#interactive-wizard)
- [Backup & snapshots](#backup--snapshots)
- [Restore](#restore)
- [Bulletproof CLI](#bulletproof-cli)
- [Troubleshooting](#troubleshooting)
- [Uninstall / remove stack](#uninstall--remove-stack)

---

## What it sets up

- A Docker Compose stack for Paperless‑ngx and dependencies:
  - **PostgreSQL**, **Redis**, **Gotenberg**, **Tika**, and optionally **Traefik**
- Persistent data tree at (defaults):
  - `/home/docker/paperless` — data, media, export, db, etc.
  - `/home/docker/paperless-setup` — compose files, `.env`, helper scripts
- **rclone** remote named `pcloud:` configured via OAuth and **auto‑switch** to the correct pCloud API region
- `backup.py` and `restore.py` scripts placed into the stack dir
-  Cron job for nightly snapshots with retention
- `bulletproof` command for backups, listing snapshots, restores, health, and logs

---

## Requirements

- Ubuntu **22.04** or **24.04**
- Run as **root** (or prefix commands with `sudo`)
- A pCloud account  
  - OAuth is used (no app password required)

> DNS should already point to your host **if** you choose Traefik + HTTPS, so Let’s Encrypt can issue certs.

---

## Quick start

```bash
curl -fsSL https://raw.githubusercontent.com/obidose/obidose-paperless-ngx-bulletproof/main/install.py | sudo python3 -
```

The installer will:
1. Install/upgrade Docker, rclone, and prerequisites
2. Help you connect **pCloud** (OAuth recommended)
3. Offer **presets** (Traefik or Direct)
4. Prompt for a few basics (timezone, instance name, paths, credentials, HTTPS domain/email)
5. Start the stack
6. Install the **bulletproof** helper CLI

> If you ever need to refresh the CLI manually:
> ```bash
> curl -fsSL https://raw.githubusercontent.com/obidose/obidose-paperless-ngx-bulletproof/main/tools/bulletproof.py \
>   -o /usr/local/bin/bulletproof && chmod +x /usr/local/bin/bulletproof
> ```

---

## pCloud auth (OAuth)

During install you’ll see:

- **Paste OAuth token JSON (recommended)**  
  Use a machine **with a browser** and run:
  ```bash
  rclone authorize "pcloud"
  ```
  Copy the printed JSON and paste it back into the installer.

- **Headless OAuth helper**  
  The installer guides you through running `rclone authorize "pcloud"` on another machine and pasting the JSON.

- **Legacy WebDAV** (best‑effort only)  
  Use only if OAuth isn’t possible. Some networks/regions block EU WebDAV; OAuth avoids this.

The installer **auto‑detects EU/Global** pCloud API and configures the `pcloud:` remote accordingly.

---

## Presets

You can load defaults before answering prompts:

- `presets/traefik.env` – enable Traefik + HTTPS (you’ll enter domain + email)
- `presets/direct.env` – run Paperless‑ngx bound to a local HTTP port
- Provide a **URL** or a **local .env** file
- Or **Skip**

Presets are **merged** into the run so you can still change anything interactively.

---

## Interactive wizard

You’ll be prompted for:

- **Timezone** (e.g., `Europe/London`)
- **Instance name** (default: `paperless`)
- **Data root** (default: `/home/docker/paperless`)
- **Stack dir** (default: `/home/docker/paperless-setup`)
- **Admin user / password** for Paperless‑ngx
- **Postgres password**
- **Enable Traefik with HTTPS?** (`yes`/`no`; `y` is accepted)
  - If **yes**: **Domain** and **Let’s Encrypt email**

The wizard writes:
- `.env` → `/home/docker/paperless-setup/.env`
- `docker-compose.yml` (Traefik on/off version)
- Helper scripts: `backup.py`, `restore.py`
- Installs `bulletproof` CLI

Then it runs: `docker compose up -d` and performs a quick self-test

---

## Backup & snapshots

<<<<<<< HEAD
Nightly cron (configurable) uploads a snapshot to pCloud:
=======
Nightly cron (configurable) runs `backup.py auto` and uploads incrementals to pCloud:
>>>>>>> 29454875
- Remote: `pcloud:backups/paperless/${INSTANCE_NAME}`
- Snapshot naming: `YYYYMMDD-HHMMSS`
- Includes:
  - Encrypted `.env` (if enabled) or plain `.env`
  - Optional `compose.snapshot.yml`
  - Tarballs of `media`, `data`, `export`
  - Postgres SQL dump
<<<<<<< HEAD
- Retention: keep last **N** days (configurable)
=======
  - Paperless-NGX version
  - `manifest.yaml` with versions, file sizes + SHA-256 checksums, host info, retention class, mode & parent
  - Integrity checks: archives are listed and the DB dump is test-restored; a `status.ok`/`status.fail` file records the result
- Retention: keep last **N** days (configurable) and tag snapshots as **daily**, **weekly**, or **monthly** (auto by date)
>>>>>>> 29454875

You can also trigger a backup manually (see **Bulletproof CLI**).

---

## Restore

### From installer (early restore)
If snapshots exist, the installer can **restore first**:
- Select the latest or a specific snapshot
- Decrypt `.env` if needed (passphrase file or prompt)
- Restore data archives and DB, then start stack

### From the CLI
Use **Bulletproof** to pick a snapshot and restore it at any time.

A self-test runs after the stack is back up.

> Restores will stop the stack as needed and bring it back after import.

---

## Bulletproof CLI

A tiny helper wrapped around the installed scripts.

```bash
bulletproof          # interactive menu
bulletproof backup   # run a snapshot now
bulletproof list     # list snapshot folders on pCloud
bulletproof restore  # guided restore (choose snapshot)
bulletproof status   # container & health overview
bulletproof logs     # tail paperless logs
bulletproof doctor   # quick checks (disk, rclone, DNS/HTTP)
```

**Status** shows:
- `docker compose ps` (state/ports)
- `docker stats --no-stream` (CPU/MEM)
- `df -h` for disk
- rclone remote health

**Doctor** runs common checks and prints actionable tips.

---

## Troubleshooting

- **OAuth token fails**  
  Make sure you paste the **exact** JSON from `rclone authorize "pcloud"` using the **same rclone version** if possible.

- **EU vs Global**  
  The installer tests pCloud API endpoints and picks the right one automatically.

- **WebDAV timeouts / 401**  
  Prefer **OAuth**. WebDAV endpoints can be region‑/network‑sensitive.

- **HTTPS not issuing**  
  Confirm DNS points to this host and ports 80/443 are reachable. Traefik will retry challenges.

- **Backup shows “No snapshots found”**  
  Run `bulletproof backup` then `bulletproof list`. Verify the path shown matches
  `pcloud:backups/paperless/${INSTANCE_NAME}`. Check rclone with `rclone about pcloud:`.

- **Running without root**  
  Use `sudo` for the installer and for `bulletproof` if your Docker requires it.

---

## Uninstall / remove stack

```bash
cd /home/docker/paperless-setup
docker compose down -v     # stop and remove containers + volumes
# Remove data only if you really want to wipe everything:
# rm -rf /home/docker/paperless
```

Your off‑site snapshots remain in **pCloud**.

---

## Notes

- Installer is idempotent: safe to rerun to pick up fixes.
- You can change `.env` and run `docker compose up -d` anytime.
- The `bulletproof` CLI is a Python script; read it to see what it does.<|MERGE_RESOLUTION|>--- conflicted
+++ resolved
@@ -1,10 +1,10 @@
 # Paperless‑ngx Bulletproof Installer
 
-A one‑shot, “batteries‑included” setup for **Paperless‑ngx** on Ubuntu 24.04 (may work others but untested) with:
+A one‑shot, “batteries‑included” setup for **Paperless‑ngx** on Ubuntu 22.04/24.04 with:
 - Docker + Docker Compose
 - Optional **Traefik** reverse proxy + Let’s Encrypt (HTTPS)
 - **pCloud** off‑site backups via **rclone** (OAuth, region auto‑detect)
-- Easy **backup / restore / status** via the `bulletproof` CLI
+- Easy **backup / restore / safe upgrades / status** via the `bulletproof` CLI
 - Cron‑based nightly snapshots with retention
 
 > Designed for minimal input: you provide a couple of answers, the script handles the rest.
@@ -37,7 +37,7 @@
 - **rclone** remote named `pcloud:` configured via OAuth and **auto‑switch** to the correct pCloud API region
 - `backup.py` and `restore.py` scripts placed into the stack dir
 -  Cron job for nightly snapshots with retention
-- `bulletproof` command for backups, listing snapshots, restores, health, and logs
+- `bulletproof` command for backups, safe upgrades, listing snapshots, restores, health, and logs
 
 ---
 
@@ -133,26 +133,19 @@
 
 ## Backup & snapshots
 
-<<<<<<< HEAD
-Nightly cron (configurable) uploads a snapshot to pCloud:
-=======
 Nightly cron (configurable) runs `backup.py auto` and uploads incrementals to pCloud:
->>>>>>> 29454875
 - Remote: `pcloud:backups/paperless/${INSTANCE_NAME}`
 - Snapshot naming: `YYYYMMDD-HHMMSS`
+- Monthly snapshots are **full**; weekly/daily contain only changed files and point to their parent in `manifest.yaml`
 - Includes:
   - Encrypted `.env` (if enabled) or plain `.env`
-  - Optional `compose.snapshot.yml`
-  - Tarballs of `media`, `data`, `export`
+  - `compose.snapshot.yml` (set `INCLUDE_COMPOSE_IN_BACKUP=no` to skip)
+  - Tarballs of `media`, `data`, `export` (incremental)
   - Postgres SQL dump
-<<<<<<< HEAD
-- Retention: keep last **N** days (configurable)
-=======
   - Paperless-NGX version
   - `manifest.yaml` with versions, file sizes + SHA-256 checksums, host info, retention class, mode & parent
   - Integrity checks: archives are listed and the DB dump is test-restored; a `status.ok`/`status.fail` file records the result
 - Retention: keep last **N** days (configurable) and tag snapshots as **daily**, **weekly**, or **monthly** (auto by date)
->>>>>>> 29454875
 
 You can also trigger a backup manually (see **Bulletproof CLI**).
 
@@ -173,6 +166,11 @@
 
 > Restores will stop the stack as needed and bring it back after import.
 
+The restore process walks any incremental chain automatically, applies the
+snapshot's `docker-compose.yml` by default (`USE_COMPOSE_SNAPSHOT=no` skips it)
+and lets you choose between the snapshot's Paperless‑NGX version or the latest
+image.
+
 ---
 
 ## Bulletproof CLI
@@ -181,13 +179,17 @@
 
 ```bash
 bulletproof          # interactive menu
-bulletproof backup   # run a snapshot now
+bulletproof backup [class]   # run a snapshot now (daily|weekly|monthly|auto|full)
 bulletproof list     # list snapshot folders on pCloud
+bulletproof manifest # show manifest for a snapshot
 bulletproof restore  # guided restore (choose snapshot)
+bulletproof upgrade  # backup + pull images + up -d with rollback
 bulletproof status   # container & health overview
 bulletproof logs     # tail paperless logs
 bulletproof doctor   # quick checks (disk, rclone, DNS/HTTP)
 ```
+
+**Upgrade** runs a backup, pulls new images, restarts the stack, and rolls back automatically if the health check fails.
 
 **Status** shows:
 - `docker compose ps` (state/ports)
