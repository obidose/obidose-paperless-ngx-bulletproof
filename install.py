--- conflicted
+++ resolved
@@ -35,43 +35,11 @@
 
 
 try:  # first attempt to import locally present modules
-<<<<<<< HEAD
-    from installer.common import (
-        cfg,
-        say,
-        need_root,
-        ensure_dir_tree,
-        preflight_ubuntu,
-        prompt_core_values,
-        prompt_backup_plan,
-        pick_and_merge_preset,
-        ok,
-        warn,
-    )
-    from installer import deps, files, pcloud
-    from utils.selftest import run_stack_tests
-except ModuleNotFoundError:
-    _bootstrap()
-    from installer.common import (
-        cfg,
-        say,
-        need_root,
-        ensure_dir_tree,
-        preflight_ubuntu,
-        prompt_core_values,
-        prompt_backup_plan,
-        pick_and_merge_preset,
-        ok,
-        warn,
-    )
-    from installer import deps, files, pcloud
-=======
     from installer import common, deps, files, pcloud
     from utils.selftest import run_stack_tests
 except ModuleNotFoundError:
     _bootstrap()
     from installer import common, deps, files, pcloud
->>>>>>> 4827fb82
     from utils.selftest import run_stack_tests
 
 cfg = common.cfg
