#!/usr/bin/env python3
"""Snapshot Paperless-ngx data and upload to an rclone remote."""
import os
import sys
import tempfile
import subprocess
import time
from pathlib import Path
from datetime import datetime


def list_snapshots() -> list[str]:
    res = subprocess.run(
        ["rclone", "lsd", REMOTE], capture_output=True, text=True, check=False
    )
    snaps = []
    for line in res.stdout.splitlines():
        parts = line.strip().split()
        if parts:
            snaps.append(parts[-1].rstrip("/"))
    return sorted(snaps)


def load_env(path: Path) -> None:
    """Load environment variables from a .env file if present."""
    if not path.exists():
        return
    for line in path.read_text().splitlines():
        line = line.strip()
        if not line or line.startswith("#") or "=" not in line:
            continue
        k, v = line.split("=", 1)
        os.environ.setdefault(k, v)

COLOR_BLUE = "\033[1;34m"
COLOR_GREEN = "\033[1;32m"
COLOR_YELLOW = "\033[1;33m"
COLOR_RED = "\033[1;31m"
COLOR_OFF = "\033[0m"


def say(msg: str) -> None:
    print(f"{COLOR_BLUE}[*]{COLOR_OFF} {msg}")


def ok(msg: str) -> None:
    print(f"{COLOR_GREEN}[ok]{COLOR_OFF} {msg}")


def warn(msg: str) -> None:
    print(f"{COLOR_YELLOW}[!]{COLOR_OFF} {msg}")


def die(msg: str) -> None:
    print(f"{COLOR_RED}[x]{COLOR_OFF} {msg}")
    sys.exit(1)


ENV_FILE = Path(os.environ.get("ENV_FILE", "/home/docker/paperless-setup/.env"))
load_env(ENV_FILE)
if not ENV_FILE.exists():
    warn(f"No .env at {ENV_FILE} — falling back to defaults.")

INSTANCE_NAME = os.environ.get("INSTANCE_NAME", "paperless")
STACK_DIR = Path(os.environ.get("STACK_DIR", "/home/docker/paperless-setup"))
DATA_ROOT = Path(os.environ.get("DATA_ROOT", "/home/docker/paperless"))
DIR_EXPORT = DATA_ROOT / "export"
DIR_MEDIA = DATA_ROOT / "media"
DIR_DATA = DATA_ROOT / "data"
COMPOSE_FILE = Path(os.environ.get("COMPOSE_FILE", STACK_DIR / "docker-compose.yml"))
RCLONE_REMOTE_NAME = os.environ.get("RCLONE_REMOTE_NAME", "pcloud")
RCLONE_REMOTE_PATH = os.environ.get("RCLONE_REMOTE_PATH", f"backups/paperless/{INSTANCE_NAME}")
POSTGRES_DB = os.environ.get("POSTGRES_DB", "paperless")
POSTGRES_USER = os.environ.get("POSTGRES_USER", "paperless")
RETENTION_DAYS = int(os.environ.get("RETENTION_DAYS", "30"))

REMOTE = f"{RCLONE_REMOTE_NAME}:{RCLONE_REMOTE_PATH}"


def ensure_remote_path(remote: str) -> None:
    subprocess.run(["rclone", "mkdir", remote], check=False)


def dump_db(work: Path) -> None:
    say("Dumping Postgres database…")
    if COMPOSE_FILE.exists():
        try:
            with open(work / "postgres.sql", "wb") as fh:
                subprocess.run(
                    [
                        "docker",
                        "compose",
                        "-f",
                        str(COMPOSE_FILE),
                        "exec",
                        "-T",
                        "db",
                        "pg_dump",
                        "-U",
                        POSTGRES_USER,
                        POSTGRES_DB,
                    ],
                    check=True,
                    stdout=fh,
                )
        except Exception:
            warn("pg_dump failed (continuing without DB dump)")
    else:
        warn("Compose file not found; skipping DB dump")


def tar_dir(src: Path, name: str, work: Path, mode: str) -> None:
    if not src.exists():
        warn(f"Skip {name}: directory not found at {src}")
        return
    say(f"Archiving {name}…")
    snarf = work / f"{name}.snar"
    if mode == "full" and snarf.exists():
        snarf.unlink()
    subprocess.run(
        [
            "tar",
            "--listed-incremental",
            str(snarf),
            "-czf",
            str(work / f"{name}.tar.gz"),
            "-C",
            str(src.parent),
            name,
        ],
        check=True,
    )


def verify_archives(work: Path) -> bool:
    """Run `tar -t` on produced archives to ensure integrity."""
    all_ok = True
    for tarball in work.glob("*.tar.gz"):
        if (
            subprocess.run(
                ["tar", "-tzf", str(tarball)],
                stdout=subprocess.DEVNULL,
                stderr=subprocess.DEVNULL,
                check=False,
            ).returncode
            != 0
        ):
            warn(f"Archive verification failed: {tarball.name}")
            all_ok = False
    return all_ok


def test_db_restore(work: Path) -> bool:
    """Attempt to restore the dumped DB into a temporary container."""
    dump = work / "postgres.sql"
    if not dump.exists():
        return True
    name = f"paperless-restore-test-{int(time.time())}"
    say("Verifying database dump…")
    try:
        subprocess.run(
            ["docker", "run", "-d", "--rm", "--name", name, "-e", "POSTGRES_PASSWORD=test", "postgres"],
            check=True,
            stdout=subprocess.DEVNULL,
            stderr=subprocess.DEVNULL,
        )
        time.sleep(5)
        with open(dump, "rb") as fh:
            subprocess.run(
                ["docker", "exec", "-i", name, "psql", "-U", "postgres"],
                stdin=fh,
                check=True,
                stdout=subprocess.DEVNULL,
                stderr=subprocess.DEVNULL,
            )
        subprocess.run(["docker", "rm", "-f", name], check=False, stdout=subprocess.DEVNULL)
        return True
    except Exception:
        warn("DB restore test failed")
        subprocess.run(["docker", "rm", "-f", name], check=False, stdout=subprocess.DEVNULL)
        return False


def main() -> None:
<<<<<<< HEAD
    mode = sys.argv[1] if len(sys.argv) > 1 else "auto"
    if mode not in {"full", "incr", "auto"}:
=======
    mode = sys.argv[1] if len(sys.argv) > 1 else None
    if mode not in {"full", "incr"}:
>>>>>>> ae018bb3
        die("Usage: backup.py [full|incr]")
    ensure_remote_path(REMOTE)
    snaps = list_snapshots()
    parent = snaps[-1] if snaps else ""
<<<<<<< HEAD
    if mode == "auto":
        if not snaps or datetime.utcnow().weekday() == 6:
            mode = "full"
        else:
            mode = "incr"
=======
>>>>>>> ae018bb3
    if mode == "incr" and not snaps:
        mode = "full"
    snap = datetime.now().strftime("%Y-%m-%d_%H-%M-%S")
    work = Path(tempfile.mkdtemp(prefix="paperless-backup."))
    if mode == "incr" and parent:
        subprocess.run(
            ["rclone", "copy", f"{REMOTE}/{parent}", str(work), "--include", "*.snar"],
            check=False,
        )
    say(f"Creating {mode} snapshot {snap}")

    dump_db(work)
    tar_dir(DIR_MEDIA, "media", work, mode)
    tar_dir(DIR_DATA, "data", work, mode)
    tar_dir(DIR_EXPORT, "export", work, mode)

    if ENV_FILE.exists():
        (work / ".env").write_text(ENV_FILE.read_text())
    else:
        warn(f"No .env found at {ENV_FILE}")

    if COMPOSE_FILE.exists():
        shutil_path = work / "compose.snapshot.yml"
        shutil_path.write_text(COMPOSE_FILE.read_text())

    manifest_lines = [f"mode: {mode}", f"created: {datetime.utcnow().isoformat()}"]
    if mode == "incr" and parent:
        manifest_lines.append(f"parent: {parent}")
    (work / "manifest.yaml").write_text("\n".join(manifest_lines) + "\n")

    passed = verify_archives(work) and test_db_restore(work)
    status = "status.ok" if passed else "status.fail"
    (work / status).write_text(datetime.utcnow().isoformat() + "\n")
    if passed:
        ok("Integrity checks passed")
    else:
        warn("Integrity checks failed")

    dest = f"{REMOTE}/{snap}"
    say(f"Uploading to {dest}")
    subprocess.run(
        [
            "rclone",
            "copy",
            str(work),
            dest,
            "--checksum",
            "--transfers",
            "4",
            "--checkers",
            "8",
            "--fast-list",
        ],
        check=True,
    )

    if RETENTION_DAYS > 0:
        subprocess.run(
            [
                "rclone",
                "delete",
                REMOTE,
                "--min-age",
                f"{RETENTION_DAYS}d",
                "--fast-list",
            ],
            check=False,
        )
        subprocess.run(["rclone", "rmdirs", REMOTE, "--leave-root"], check=False)

    ok("Backup completed")


if __name__ == "__main__":
    import shutil

    try:
        main()
    finally:
        if 'work' in locals() and Path(work).exists():
            shutil.rmtree(work)<|MERGE_RESOLUTION|>--- conflicted
+++ resolved
@@ -182,25 +182,12 @@
 
 
 def main() -> None:
-<<<<<<< HEAD
-    mode = sys.argv[1] if len(sys.argv) > 1 else "auto"
-    if mode not in {"full", "incr", "auto"}:
-=======
     mode = sys.argv[1] if len(sys.argv) > 1 else None
     if mode not in {"full", "incr"}:
->>>>>>> ae018bb3
         die("Usage: backup.py [full|incr]")
     ensure_remote_path(REMOTE)
     snaps = list_snapshots()
     parent = snaps[-1] if snaps else ""
-<<<<<<< HEAD
-    if mode == "auto":
-        if not snaps or datetime.utcnow().weekday() == 6:
-            mode = "full"
-        else:
-            mode = "incr"
-=======
->>>>>>> ae018bb3
     if mode == "incr" and not snaps:
         mode = "full"
     snap = datetime.now().strftime("%Y-%m-%d_%H-%M-%S")
