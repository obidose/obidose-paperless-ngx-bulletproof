--- conflicted
+++ resolved
@@ -187,15 +187,9 @@
 
 def main() -> None:
     mode = sys.argv[1] if len(sys.argv) > 1 else None
-<<<<<<< HEAD
-    if mode not in {"full", "incr"}:
-        die("Usage: backup.py [full|incr]")
-    ensure_remote_path(REMOTE)
-=======
     if mode not in {"full", "incr", "archive"}:
         die("Usage: backup.py [full|incr|archive]")
     ensure_remote_path(ARCHIVE_REMOTE if mode == "archive" else REMOTE)
->>>>>>> 50bf1d2f
     snaps = list_snapshots()
     parent = snaps[-1] if snaps else ""
     if mode == "incr" and not snaps:
@@ -210,16 +204,10 @@
     say(f"Creating {mode} snapshot {snap}")
 
     dump_db(work)
-<<<<<<< HEAD
-    tar_dir(DIR_MEDIA, "media", work, mode)
-    tar_dir(DIR_DATA, "data", work, mode)
-    tar_dir(DIR_EXPORT, "export", work, mode)
-=======
     tar_mode = "full" if mode in {"full", "archive"} else "incr"
     tar_dir(DIR_MEDIA, "media", work, tar_mode)
     tar_dir(DIR_DATA, "data", work, tar_mode)
     tar_dir(DIR_EXPORT, "export", work, tar_mode)
->>>>>>> 50bf1d2f
 
     if ENV_FILE.exists():
         (work / ".env").write_text(ENV_FILE.read_text())
