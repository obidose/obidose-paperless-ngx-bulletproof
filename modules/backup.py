--- conflicted
+++ resolved
@@ -184,11 +184,7 @@
 def main() -> None:
     mode = sys.argv[1] if len(sys.argv) > 1 else "auto"
     if mode not in {"full", "incr", "auto"}:
-<<<<<<< HEAD
-        die("Usage: backup.py [full|incr|auto]")
-=======
         die("Usage: backup.py [full|incr]")
->>>>>>> 3f6c3121
     ensure_remote_path(REMOTE)
     snaps = list_snapshots()
     parent = snaps[-1] if snaps else ""
