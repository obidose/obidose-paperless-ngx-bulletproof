# Paperless‑ngx Bulletproof Installer

A one‑shot, “batteries‑included” setup for **Paperless‑ngx** on Ubuntu 22.04/24.04 with:
- Docker + Docker Compose
- Optional **Traefik** reverse proxy + Let’s Encrypt (HTTPS)
- **pCloud** off‑site backups via **rclone** (OAuth, region auto‑detect)
- Easy **backup / restore / safe upgrades / status** via the `bulletproof` CLI
- Cron‑based nightly snapshots with retention

> Designed for minimal input: you provide a couple of answers, the script handles the rest.

---

## Contents

- [What it sets up](#what-it-sets-up)
- [Requirements](#requirements)
- [Quick start](#quick-start)
- [pCloud auth (OAuth)](#pcloud-auth-oauth)
- [Presets](#presets)
- [Interactive wizard](#interactive-wizard)
- [Backup & snapshots](#backup--snapshots)
- [Restore](#restore)
- [Bulletproof CLI](#bulletproof-cli)
- [Troubleshooting](#troubleshooting)
- [Uninstall / remove stack](#uninstall--remove-stack)

---

## What it sets up

- A Docker Compose stack for Paperless‑ngx and dependencies:
  - **PostgreSQL**, **Redis**, **Gotenberg**, **Tika**, and optionally **Traefik**
- Persistent data tree at (defaults):
  - `/home/docker/paperless` — data, media, export, db, etc.
  - `/home/docker/paperless-setup` — compose files, `.env`, helper scripts
- **rclone** remote named `pcloud:` configured via OAuth and **auto‑switch** to the correct pCloud API region
- `backup.py` and `restore.py` scripts placed into the stack dir
-  Cron job for nightly snapshots with retention
- `bulletproof` command for backups, safe upgrades, listing snapshots, restores, health, and logs

---

## Requirements

- Ubuntu **22.04** or **24.04**
- Run as **root** (or prefix commands with `sudo`)
- A pCloud account  
  - OAuth is used (no app password required)

> DNS should already point to your host **if** you choose Traefik + HTTPS, so Let’s Encrypt can issue certs.

---

## Quick start

The installer pulls code from the `main` branch by default. Provide a branch
name or commit SHA with the `--branch` flag (or `BP_BRANCH` environment
variable) to test other versions. The installer uses this value for the
repository tarball and any preset files, so everything comes from the same
branch.

```bash
curl -fsSL https://raw.githubusercontent.com/obidose/obidose-paperless-ngx-bulletproof/main/install.py | sudo python3 -
```

### Dev branch example

```bash
curl -fsSL https://raw.githubusercontent.com/obidose/obidose-paperless-ngx-bulletproof/dev/install.py \
  | BP_BRANCH=dev sudo -E python3 - --branch dev
```

The env var and flag ensure everything comes from `dev`.

The installer will:
1. Install/upgrade Docker, rclone, and prerequisites
2. Help you connect **pCloud** (OAuth recommended)
3. Offer **presets** (Traefik or Direct)
4. Prompt for a few basics (timezone, instance name, paths, credentials, HTTPS domain/email)
5. Start the stack
6. Install the **bulletproof** helper CLI

> If you ever need to refresh the CLI manually:
> ```bash
> BRANCH=${BRANCH:-main}
> curl -fsSL https://raw.githubusercontent.com/obidose/obidose-paperless-ngx-bulletproof/$BRANCH/tools/bulletproof.py \
>   | sudo tee /usr/local/bin/bulletproof >/dev/null && sudo chmod +x /usr/local/bin/bulletproof
> ```

Use the same `BRANCH` value when refreshing the CLI so it matches the version
you're testing. After verifying your changes on a VPS, merge them into `main`
(or tag a release) and run the installer without specifying a branch for
production.

---

## pCloud auth (OAuth)

During install you’ll see:

- **Paste OAuth token JSON (recommended)**  
  Use a machine **with a browser** and run:
  ```bash
  rclone authorize "pcloud"
  ```
  Copy the printed JSON and paste it back into the installer.

- **Headless OAuth helper**  
  The installer guides you through running `rclone authorize "pcloud"` on another machine and pasting the JSON.

- **Legacy WebDAV** (best‑effort only)  
  Use only if OAuth isn’t possible. Some networks/regions block EU WebDAV; OAuth avoids this.

The installer **auto‑detects EU/Global** pCloud API and configures the `pcloud:` remote accordingly.

---

## Presets

You can load defaults before answering prompts:

- `presets/traefik.env` – enable Traefik + HTTPS (you’ll enter domain + email)
- `presets/direct.env` – run Paperless‑ngx bound to a local HTTP port
- Provide a **URL** or a **local .env** file
- Or **Skip**

Presets are **merged** into the run so you can still change anything interactively.

---

## Interactive wizard

You’ll be prompted for:

- **Timezone** (e.g., `Europe/London`)
- **Instance name** (default: `paperless`)
- **Data root** (default: `/home/docker/paperless`)
- **Stack dir** (default: `/home/docker/paperless-setup`)
- **Admin user / password** for Paperless‑ngx
- **Postgres password**
- **Enable Traefik with HTTPS?** (`yes`/`no`; `y` is accepted)
  - If **yes**: **Domain** and **Let’s Encrypt email**

The wizard writes:
- `.env` → `/home/docker/paperless-setup/.env`
- `docker-compose.yml` (Traefik on/off version)
- Helper scripts: `backup.py`, `restore.py`
- Installs `bulletproof` CLI

Then it runs: `docker compose up -d` and performs a quick self-test

---

## Backup & snapshots

Automated cron jobs upload snapshots to pCloud:
<<<<<<< HEAD
- **Daily full** backup at a scheduled time
- **Hourly incremental** backups chaining to the last full
=======
- **Weekly full** backup at a scheduled time
- **Daily incremental** backups chaining to the last full
- Optional **monthly archive** snapshot kept separately
>>>>>>> 50bf1d2f
- Remote: `pcloud:backups/paperless/${INSTANCE_NAME}`
 - Snapshot naming: `YYYY-MM-DD_HH-MM-SS`
 - Full snapshots are self-contained; incrementals reference their parent
- Includes:
  - Encrypted `.env` (if enabled) or plain `.env`
  - `compose.snapshot.yml` (set `INCLUDE_COMPOSE_IN_BACKUP=no` to skip)
  - Tarballs of `media`, `data`, `export` (incremental)
  - Postgres SQL dump
  - Paperless-NGX version
  - `manifest.yaml` with versions, file sizes + SHA-256 checksums, host info, mode & parent
  - Integrity checks: archives are listed and the DB dump is test-restored; a `status.ok`/`status.fail` file records the result
- Retention: keep last **N** days (configurable)

You can also trigger a backup manually (see **Bulletproof CLI**).

<<<<<<< HEAD
During installation you're guided through setting the full backup time (HH:MM)
and how often incrementals run (hours). Adjust these later with
=======
During installation you're guided through choosing the full/incremental cadence
and whether to enable a monthly archive. Adjust these later with
>>>>>>> 50bf1d2f
`bulletproof schedule`.

---

## Restore

### From installer (early restore)
If snapshots exist, the installer can **restore first**:
- Select the latest or a specific snapshot
- Decrypt `.env` if needed (passphrase file or prompt)
- Restore data archives and DB, then start stack

### From the CLI
Use **Bulletproof** to pick a snapshot and restore it at any time.

A self-test runs after the stack is back up.

> Restores will stop the stack as needed and bring it back after import.

The restore process walks any incremental chain automatically, applies the
snapshot's `docker-compose.yml` by default (`USE_COMPOSE_SNAPSHOT=no` skips it)
and lets you choose between the snapshot's Paperless‑NGX version or the latest
image.

---

## Bulletproof CLI

A tiny helper wrapped around the installed scripts.

```bash
bulletproof          # interactive menu
<<<<<<< HEAD
bulletproof backup [mode]    # run a backup now (full|incr)
=======
bulletproof backup [mode]    # run a backup now (full|incr|archive)
>>>>>>> 50bf1d2f
bulletproof snapshots            # list snapshots (pick number to show manifest)
bulletproof restore  # guided restore (choose snapshot)
bulletproof upgrade  # backup + pull images + up -d with rollback
bulletproof status   # container & health overview
bulletproof logs     # tail paperless logs
bulletproof doctor   # quick checks (disk, rclone, DNS/HTTP)
<<<<<<< HEAD
bulletproof schedule [--full CRON] [--incr CRON]  # adjust backup times
=======
bulletproof schedule [--full CRON] [--incr CRON] [--archive CRON]  # adjust backup times
>>>>>>> 50bf1d2f
```

**Upgrade** runs a backup, pulls new images, restarts the stack, and rolls back automatically if the health check fails.

**Status** shows:
- `docker compose ps` (state/ports)
- `docker stats --no-stream` (CPU/MEM)
- `df -h` for disk
- rclone remote health

**Doctor** runs common checks and prints actionable tips.

---

## Troubleshooting

- **OAuth token fails**  
  Make sure you paste the **exact** JSON from `rclone authorize "pcloud"` using the **same rclone version** if possible.

- **EU vs Global**  
  The installer tests pCloud API endpoints and picks the right one automatically.

- **WebDAV timeouts / 401**  
  Prefer **OAuth**. WebDAV endpoints can be region‑/network‑sensitive.

- **HTTPS not issuing**  
  Confirm DNS points to this host and ports 80/443 are reachable. Traefik will retry challenges.

- **Backup shows “No snapshots found”**
  Run `bulletproof backup` then `bulletproof snapshots`. Verify the path shown matches
  `pcloud:backups/paperless/${INSTANCE_NAME}`. Check rclone with `rclone about pcloud:`.

- **Running without root**  
  Use `sudo` for the installer and for `bulletproof` if your Docker requires it.

---

## Uninstall / remove stack

```bash
cd /home/docker/paperless-setup
docker compose down -v     # stop and remove containers + volumes
# Remove data only if you really want to wipe everything:
# rm -rf /home/docker/paperless
```

Your off‑site snapshots remain in **pCloud**.

---

## Notes

- Installer is idempotent: safe to rerun to pick up fixes.
- You can change `.env` and run `docker compose up -d` anytime.
- The `bulletproof` CLI is a Python script; read it to see what it does.<|MERGE_RESOLUTION|>--- conflicted
+++ resolved
@@ -155,14 +155,9 @@
 ## Backup & snapshots
 
 Automated cron jobs upload snapshots to pCloud:
-<<<<<<< HEAD
-- **Daily full** backup at a scheduled time
-- **Hourly incremental** backups chaining to the last full
-=======
 - **Weekly full** backup at a scheduled time
 - **Daily incremental** backups chaining to the last full
 - Optional **monthly archive** snapshot kept separately
->>>>>>> 50bf1d2f
 - Remote: `pcloud:backups/paperless/${INSTANCE_NAME}`
  - Snapshot naming: `YYYY-MM-DD_HH-MM-SS`
  - Full snapshots are self-contained; incrementals reference their parent
@@ -178,13 +173,8 @@
 
 You can also trigger a backup manually (see **Bulletproof CLI**).
 
-<<<<<<< HEAD
-During installation you're guided through setting the full backup time (HH:MM)
-and how often incrementals run (hours). Adjust these later with
-=======
 During installation you're guided through choosing the full/incremental cadence
 and whether to enable a monthly archive. Adjust these later with
->>>>>>> 50bf1d2f
 `bulletproof schedule`.
 
 ---
@@ -217,22 +207,14 @@
 
 ```bash
 bulletproof          # interactive menu
-<<<<<<< HEAD
-bulletproof backup [mode]    # run a backup now (full|incr)
-=======
 bulletproof backup [mode]    # run a backup now (full|incr|archive)
->>>>>>> 50bf1d2f
 bulletproof snapshots            # list snapshots (pick number to show manifest)
 bulletproof restore  # guided restore (choose snapshot)
 bulletproof upgrade  # backup + pull images + up -d with rollback
 bulletproof status   # container & health overview
 bulletproof logs     # tail paperless logs
 bulletproof doctor   # quick checks (disk, rclone, DNS/HTTP)
-<<<<<<< HEAD
-bulletproof schedule [--full CRON] [--incr CRON]  # adjust backup times
-=======
 bulletproof schedule [--full CRON] [--incr CRON] [--archive CRON]  # adjust backup times
->>>>>>> 50bf1d2f
 ```
 
 **Upgrade** runs a backup, pulls new images, restarts the stack, and rolls back automatically if the health check fails.
