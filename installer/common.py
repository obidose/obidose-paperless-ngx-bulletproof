import os
import sys
from urllib.request import urlopen
import secrets
from dataclasses import dataclass
from pathlib import Path

try:
    TTY = open("/dev/tty")
except OSError:
    TTY = None

# ----- Pretty output -----
COLOR_BLUE = "\033[1;34m"
COLOR_GREEN = "\033[1;32m"
COLOR_YELLOW = "\033[1;33m"
COLOR_RED = "\033[1;31m"
COLOR_OFF = "\033[0m"

def say(msg: str) -> None:
    print(f"{COLOR_BLUE}[*]{COLOR_OFF} {msg}")

def log(msg: str) -> None:
    say(msg)

def ok(msg: str) -> None:
    print(f"{COLOR_GREEN}[ok]{COLOR_OFF} {msg}")

def warn(msg: str) -> None:
    print(f"{COLOR_YELLOW}[!]{COLOR_OFF} {msg}")

def die(msg: str, code: int = 1) -> None:
    print(f"{COLOR_RED}[x]{COLOR_OFF} {msg}")
    sys.exit(code)

# ----- Helpers -----

def need_root() -> None:
    if os.geteuid() != 0:
        die("Run as root (sudo -i).")


def preflight_ubuntu() -> None:
    if not Path("/etc/os-release").exists():
        warn("/etc/os-release not found; continuing anyway.")
        return
    data = dict(
        line.strip().split("=", 1) for line in Path("/etc/os-release").read_text().splitlines() if "=" in line
    )
    version = data.get("VERSION_ID", "").strip('"')
    if version not in {"22.04", "24.04"}:
        warn(f"Ubuntu {version} detected; tested on 22.04/24.04.")


def randpass(length: int = 22) -> str:
    alphabet = "ABCDEFGHIJKLMNOPQRSTUVWXYZabcdefghijklmnopqrstuvwxyz0123456789!@#%+=?"
    return ''.join(secrets.choice(alphabet) for _ in range(length))


def _read(prompt: str) -> str:
    if TTY is None:
        return ""
    print(prompt, end="", flush=True)
    return TTY.readline().strip()


def prompt(msg: str, default: str | None = None) -> str:
    if default:
        ans = _read(f"{msg} [{default}]: ") or default
    else:
        ans = _read(f"{msg}: ")
    return ans.strip()


def prompt_secret(msg: str) -> str:
    import getpass

    if TTY is None:
        return ""
    return getpass.getpass(f"{msg}: ", stream=TTY)


def confirm(msg: str, default: bool = True) -> bool:
    if TTY is None:
        return default
    opts = "Y/n" if default else "y/N"
    ans = _read(f"{msg} [{opts}]: ").lower()
    if not ans:
        return default
    return ans.startswith("y")

# ----- Config dataclass -----

@dataclass
class Config:
    instance_name: str = os.environ.get("INSTANCE_NAME", "paperless")
    stack_dir: str = os.environ.get("STACK_DIR", "/home/docker/paperless-setup")
    data_root: str = os.environ.get("DATA_ROOT", "/home/docker/paperless")

    tz: str = os.environ.get("TZ", open('/etc/timezone').read().strip() if Path('/etc/timezone').exists() else 'Etc/UTC')
    puid: str = os.environ.get("PUID", "1001")
    pgid: str = os.environ.get("PGID", "1001")

    enable_traefik: str = os.environ.get("ENABLE_TRAEFIK", "yes")
    http_port: str = os.environ.get("HTTP_PORT", "8000")
    domain: str = os.environ.get("DOMAIN", "paperless.example.com")
    letsencrypt_email: str = os.environ.get("LETSENCRYPT_EMAIL", "admin@example.com")

    postgres_version: str = os.environ.get("POSTGRES_VERSION", "15")
    postgres_db: str = os.environ.get("POSTGRES_DB", "paperless")
    postgres_user: str = os.environ.get("POSTGRES_USER", "paperless")
    postgres_password: str = os.environ.get("POSTGRES_PASSWORD", randpass())

    paperless_admin_user: str = os.environ.get("PAPERLESS_ADMIN_USER", "admin")
    paperless_admin_password: str = os.environ.get("PAPERLESS_ADMIN_PASSWORD", randpass())

    rclone_remote_name: str = os.environ.get("RCLONE_REMOTE_NAME", "pcloud")
    rclone_remote_path: str = os.environ.get("RCLONE_REMOTE_PATH", "backups/paperless/paperless")
    retention_days: str = os.environ.get("RETENTION_DAYS", "30")
<<<<<<< HEAD
    cron_full_time: str = os.environ.get("CRON_FULL_TIME", "30 3 * * *")
    cron_incr_time: str = os.environ.get("CRON_INCR_TIME", "0 * * * *")
=======
    cron_full_time: str = os.environ.get("CRON_FULL_TIME", "30 3 * * 0")
    cron_incr_time: str = os.environ.get("CRON_INCR_TIME", "0 0 * * *")
    cron_archive_time: str = os.environ.get("CRON_ARCHIVE_TIME", "")
>>>>>>> 50bf1d2f

    env_backup_mode: str = os.environ.get("ENV_BACKUP_MODE", "openssl")
    env_backup_passphrase_file: str = os.environ.get("ENV_BACKUP_PASSPHRASE_FILE", "/root/.paperless_env_pass")
    include_compose_in_backup: str = os.environ.get("INCLUDE_COMPOSE_IN_BACKUP", "yes")

    def refresh_paths(self) -> None:
        self.dir_export = os.path.join(self.data_root, "export")
        self.dir_media = os.path.join(self.data_root, "media")
        self.dir_data = os.path.join(self.data_root, "data")
        self.dir_consume = os.path.join(self.data_root, "consume")
        self.dir_db = os.path.join(self.data_root, "db")
        self.dir_tika_cache = os.path.join(self.data_root, "tika-cache")
        self.compose_file = os.path.join(self.stack_dir, "docker-compose.yml")
        self.env_file = os.path.join(self.stack_dir, ".env")


def ensure_dir_tree(cfg: Config) -> None:
    for d in [
        cfg.stack_dir,
        cfg.data_root,
        cfg.dir_export,
        cfg.dir_media,
        cfg.dir_data,
        cfg.dir_consume,
        cfg.dir_db,
        cfg.dir_tika_cache,
    ]:
        Path(d).mkdir(parents=True, exist_ok=True)


cfg = Config()
cfg.refresh_paths()


def prompt_core_values() -> None:
    print()
    print("Press Enter to accept the [default] value, or type a custom value.")
    cfg.tz = prompt("Timezone (IANA, e.g., Pacific/Auckland; Enter=default)", cfg.tz)
    cfg.instance_name = prompt("Instance name (Enter=default)", cfg.instance_name)
    cfg.data_root = prompt("Data root (persistent storage; Enter=default)", cfg.data_root)
    cfg.stack_dir = prompt("Stack dir (where docker-compose.yml lives; Enter=default)", cfg.stack_dir)

    cfg.paperless_admin_user = prompt("Paperless admin username (Enter=default)", cfg.paperless_admin_user)
    cfg.paperless_admin_password = prompt("Paperless admin password (Enter=default)", cfg.paperless_admin_password)
    cfg.postgres_password = prompt("Postgres password (Enter=default)", cfg.postgres_password)

    if prompt("Enable Traefik with HTTPS? (yes/no; Enter=default)", cfg.enable_traefik).lower() in ["y", "yes", "true", "1"]:
        cfg.enable_traefik = "yes"
        cfg.domain = prompt("Domain for Paperless (DNS A/AAAA must point here; Enter=default)", cfg.domain)
        cfg.letsencrypt_email = prompt("Let's Encrypt email (Enter=default)", cfg.letsencrypt_email)
    else:
        cfg.enable_traefik = "no"
        cfg.http_port = prompt("Bind Paperless on host port (Enter=default)", cfg.http_port)

    cfg.refresh_paths()


def prompt_backup_plan() -> None:
    print()
    say("Configure backup schedule")
    print("Full backups capture everything; incremental backups save changes since the last full.")

<<<<<<< HEAD
    def parse_time(val: str, default: str) -> str:
        val = val.strip()
        if not val:
            return default
        if " " in val:
            return val
        if ":" in val:
            h, m = val.split(":", 1)
            if h.isdigit() and m.isdigit():
                return f"{int(m)} {int(h)} * * *"
        return default

    def parse_interval(val: str, default: str) -> str:
        val = val.strip()
        if not val:
            return default
        if " " in val:
            return val
        if val.isdigit():
            n = max(1, int(val))
            return f"0 */{n} * * *"
        return default

    full_raw = prompt("When should the full backup run? (HH:MM 24h or cron)", "03:30")
    incr_raw = prompt("Run incremental backups every how many hours? (number or cron)", "1")
    cfg.cron_full_time = parse_time(full_raw, cfg.cron_full_time)
    cfg.cron_incr_time = parse_interval(incr_raw, cfg.cron_incr_time)
=======
    freq_full = prompt(
        "Full backup frequency (daily/weekly/monthly/cron)", "weekly"
    ).lower()
    if " " in freq_full:
        cfg.cron_full_time = freq_full
    elif freq_full.startswith("d"):
        t = prompt("Time (HH:MM)", "03:30")
        h, m = t.split(":", 1)
        cfg.cron_full_time = f"{int(m)} {int(h)} * * *"
    elif freq_full.startswith("w"):
        dow = prompt("Day of week (0=Sun..6=Sat)", "0")
        t = prompt("Time (HH:MM)", "03:30")
        h, m = t.split(":", 1)
        cfg.cron_full_time = f"{int(m)} {int(h)} * * {dow}"
    elif freq_full.startswith("m"):
        dom = prompt("Day of month (1-31)", "1")
        t = prompt("Time (HH:MM)", "03:30")
        h, m = t.split(":", 1)
        cfg.cron_full_time = f"{int(m)} {int(h)} {dom} * *"
    elif freq_full.startswith("c"):
        cfg.cron_full_time = prompt("Cron expression", cfg.cron_full_time)

    freq_incr = prompt(
        "Incremental backup frequency (hourly/daily/weekly/cron)", "daily"
    ).lower()
    if " " in freq_incr:
        cfg.cron_incr_time = freq_incr
    elif freq_incr.startswith("h"):
        n = prompt("Every how many hours?", "1")
        cfg.cron_incr_time = f"0 */{int(n)} * * *"
    elif freq_incr.startswith("d"):
        t = prompt("Time (HH:MM)", "00:00")
        h, m = t.split(":", 1)
        cfg.cron_incr_time = f"{int(m)} {int(h)} * * *"
    elif freq_incr.startswith("w"):
        dow = prompt("Day of week (0=Sun..6=Sat)", "0")
        t = prompt("Time (HH:MM)", "00:00")
        h, m = t.split(":", 1)
        cfg.cron_incr_time = f"{int(m)} {int(h)} * * {dow}"
    elif freq_incr.startswith("c"):
        cfg.cron_incr_time = prompt("Cron expression", cfg.cron_incr_time)

    if confirm("Enable monthly archive backup?", False):
        dom = prompt("Day of month for archive", "1")
        t = prompt("Time for archive (HH:MM)", "04:00")
        h, m = t.split(":", 1)
        cfg.cron_archive_time = f"{int(m)} {int(h)} {dom} * *"
    else:
        cfg.cron_archive_time = ""
>>>>>>> 50bf1d2f


def pick_and_merge_preset(base: str) -> None:
    print()
    say("Select a preset (optional):")
    options = {"1": ("traefik", "Traefik + HTTPS"), "2": ("direct", "Direct HTTP"), "3": (None, "Skip")}
    for key, (name, desc) in options.items():
        label = f"{name} - {desc}" if name else desc
        print(f"  {key}) {label}")
    choice = _read("Choose [1-3] [3]: ") or "3"
    name = options.get(choice, (None,))[0]
    if not name:
        return
    content = ""
    if base.startswith("http://") or base.startswith("https://"):
        url = f"{base}/presets/{name}.env"
        try:
            with urlopen(url) as resp:
                content = resp.read().decode()
        except Exception:
            warn(f"Failed to download preset from {url}")
            return
    else:
        path = Path(base) / "presets" / f"{name}.env"
        if not path.exists():
            warn(f"Preset file not found at {path}")
            return
        content = path.read_text()
    for line in content.splitlines():
        line = line.strip()
        if not line or line.startswith("#") or "=" not in line:
            continue
        k, v = line.split("=", 1)
        os.environ.setdefault(k, v)
        attr = k.lower()
        if hasattr(cfg, attr):
            setattr(cfg, attr, v)
    cfg.refresh_paths()
    ok(f"Loaded {name} preset.")<|MERGE_RESOLUTION|>--- conflicted
+++ resolved
@@ -117,14 +117,9 @@
     rclone_remote_name: str = os.environ.get("RCLONE_REMOTE_NAME", "pcloud")
     rclone_remote_path: str = os.environ.get("RCLONE_REMOTE_PATH", "backups/paperless/paperless")
     retention_days: str = os.environ.get("RETENTION_DAYS", "30")
-<<<<<<< HEAD
-    cron_full_time: str = os.environ.get("CRON_FULL_TIME", "30 3 * * *")
-    cron_incr_time: str = os.environ.get("CRON_INCR_TIME", "0 * * * *")
-=======
     cron_full_time: str = os.environ.get("CRON_FULL_TIME", "30 3 * * 0")
     cron_incr_time: str = os.environ.get("CRON_INCR_TIME", "0 0 * * *")
     cron_archive_time: str = os.environ.get("CRON_ARCHIVE_TIME", "")
->>>>>>> 50bf1d2f
 
     env_backup_mode: str = os.environ.get("ENV_BACKUP_MODE", "openssl")
     env_backup_passphrase_file: str = os.environ.get("ENV_BACKUP_PASSPHRASE_FILE", "/root/.paperless_env_pass")
@@ -187,35 +182,6 @@
     say("Configure backup schedule")
     print("Full backups capture everything; incremental backups save changes since the last full.")
 
-<<<<<<< HEAD
-    def parse_time(val: str, default: str) -> str:
-        val = val.strip()
-        if not val:
-            return default
-        if " " in val:
-            return val
-        if ":" in val:
-            h, m = val.split(":", 1)
-            if h.isdigit() and m.isdigit():
-                return f"{int(m)} {int(h)} * * *"
-        return default
-
-    def parse_interval(val: str, default: str) -> str:
-        val = val.strip()
-        if not val:
-            return default
-        if " " in val:
-            return val
-        if val.isdigit():
-            n = max(1, int(val))
-            return f"0 */{n} * * *"
-        return default
-
-    full_raw = prompt("When should the full backup run? (HH:MM 24h or cron)", "03:30")
-    incr_raw = prompt("Run incremental backups every how many hours? (number or cron)", "1")
-    cfg.cron_full_time = parse_time(full_raw, cfg.cron_full_time)
-    cfg.cron_incr_time = parse_interval(incr_raw, cfg.cron_incr_time)
-=======
     freq_full = prompt(
         "Full backup frequency (daily/weekly/monthly/cron)", "weekly"
     ).lower()
@@ -265,7 +231,6 @@
         cfg.cron_archive_time = f"{int(m)} {int(h)} {dom} * *"
     else:
         cfg.cron_archive_time = ""
->>>>>>> 50bf1d2f
 
 
 def pick_and_merge_preset(base: str) -> None:
