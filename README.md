# Paperless‑ngx Bulletproof Installer

A one‑shot, “batteries‑included” setup for **Paperless‑ngx** on Ubuntu 22.04/24.04 with:
- Docker + Docker Compose
- Optional **Traefik** reverse proxy + Let’s Encrypt (HTTPS)
- **pCloud** off‑site backups via **rclone** (OAuth, region auto‑detect)
- Easy **backup / restore / safe upgrades / status** via the `bulletproof` CLI
- Cron‑based nightly snapshots with retention

> Designed for minimal input: you provide a couple of answers, the script handles the rest.

---

## Contents

- [What it sets up](#what-it-sets-up)
- [Requirements](#requirements)
- [Quick start](#quick-start)
- [pCloud auth (OAuth)](#pcloud-auth-oauth)
- [Presets](#presets)
- [Interactive wizard](#interactive-wizard)
- [Backup & snapshots](#backup--snapshots)
- [Restore](#restore)
- [Bulletproof CLI](#bulletproof-cli)
- [Troubleshooting](#troubleshooting)
- [Uninstall / remove stack](#uninstall--remove-stack)

---

## What it sets up

- A Docker Compose stack for Paperless‑ngx and dependencies:
  - **PostgreSQL**, **Redis**, **Gotenberg**, **Tika**, and optionally **Traefik**
- Persistent data tree at (defaults):
  - `/home/docker/paperless` — data, media, export, db, etc.
  - `/home/docker/paperless-setup` — compose files, `.env`, helper scripts
- **rclone** remote named `pcloud:` configured via OAuth and **auto‑switch** to the correct pCloud API region
- `backup.py` and `restore.py` scripts placed into the stack dir
-  Cron job for nightly snapshots with retention
- `bulletproof` command for backups, safe upgrades, listing snapshots, restores, health, and logs

---

## Requirements

- Ubuntu **22.04** or **24.04**
- Run as **root** (or prefix commands with `sudo`)
- A pCloud account  
  - OAuth is used (no app password required)

> DNS should already point to your host **if** you choose Traefik + HTTPS, so Let’s Encrypt can issue certs.

---

## Quick start

The installer pulls code from the `main` branch by default. Provide a branch
name or commit SHA with the `--branch` flag (or `BP_BRANCH` environment
variable) to test other versions. The installer uses this value for the
repository tarball and any preset files, so everything comes from the same
branch.

```bash
curl -fsSL https://raw.githubusercontent.com/obidose/obidose-paperless-ngx-bulletproof/main/install.py | sudo python3 -
```

### Dev branch example

```bash
<<<<<<< HEAD
curl -fsSL https://raw.githubusercontent.com/obidose/obidose-paperless-ngx-bulletproof/dev/install.py \
  | BP_BRANCH=dev sudo -E python3 -
```

The `curl` path ensures you're running the installer from `dev`. The `BP_BRANCH`
environment variable tells the script to fetch the rest of the code and presets
from `dev` as well, and `sudo -E` preserves that variable so the installer
doesn't fall back to `main`.
=======
BRANCH=dev
curl -fsSL https://raw.githubusercontent.com/obidose/obidose-paperless-ngx-bulletproof/$BRANCH/install.py \
  | sudo python3 - --branch $BRANCH
```

The `curl` path and `--branch` flag ensure everything comes from `dev`.
>>>>>>> a36ab08e

The installer will:
1. Install/upgrade Docker, rclone, and prerequisites
2. Help you connect **pCloud** (OAuth recommended)
3. Offer **presets** (Traefik or Direct)
4. Prompt for a few basics (timezone, instance name, paths, credentials, HTTPS domain/email)
5. Start the stack
6. Install the **bulletproof** helper CLI

> If you ever need to refresh the CLI manually:
> ```bash
<<<<<<< HEAD
> curl -fsSL https://raw.githubusercontent.com/obidose/obidose-paperless-ngx-bulletproof/${BP_BRANCH:-main}/tools/bulletproof.py \
>   | sudo -E tee /usr/local/bin/bulletproof >/dev/null && sudo chmod +x /usr/local/bin/bulletproof
=======
> BRANCH=${BRANCH:-main}
> curl -fsSL https://raw.githubusercontent.com/obidose/obidose-paperless-ngx-bulletproof/$BRANCH/tools/bulletproof.py \
>   | sudo tee /usr/local/bin/bulletproof >/dev/null && sudo chmod +x /usr/local/bin/bulletproof
>>>>>>> a36ab08e
> ```
> `sudo -E` preserves `BP_BRANCH` so the correct branch's CLI is installed.

Use the same `BRANCH` value when refreshing the CLI so it matches the version
you're testing. After verifying your changes on a VPS, merge them into `main`
(or tag a release) and run the installer without specifying a branch for
production.

---

## pCloud auth (OAuth)

During install you’ll see:

- **Paste OAuth token JSON (recommended)**  
  Use a machine **with a browser** and run:
  ```bash
  rclone authorize "pcloud"
  ```
  Copy the printed JSON and paste it back into the installer.

- **Headless OAuth helper**  
  The installer guides you through running `rclone authorize "pcloud"` on another machine and pasting the JSON.

- **Legacy WebDAV** (best‑effort only)  
  Use only if OAuth isn’t possible. Some networks/regions block EU WebDAV; OAuth avoids this.

The installer **auto‑detects EU/Global** pCloud API and configures the `pcloud:` remote accordingly.

---

## Presets

You can load defaults before answering prompts:

- `presets/traefik.env` – enable Traefik + HTTPS (you’ll enter domain + email)
- `presets/direct.env` – run Paperless‑ngx bound to a local HTTP port
- Provide a **URL** or a **local .env** file
- Or **Skip**

Presets are **merged** into the run so you can still change anything interactively.

---

## Interactive wizard

You’ll be prompted for:

- **Timezone** (e.g., `Europe/London`)
- **Instance name** (default: `paperless`)
- **Data root** (default: `/home/docker/paperless`)
- **Stack dir** (default: `/home/docker/paperless-setup`)
- **Admin user / password** for Paperless‑ngx
- **Postgres password**
- **Enable Traefik with HTTPS?** (`yes`/`no`; `y` is accepted)
  - If **yes**: **Domain** and **Let’s Encrypt email**

The wizard writes:
- `.env` → `/home/docker/paperless-setup/.env`
- `docker-compose.yml` (Traefik on/off version)
- Helper scripts: `backup.py`, `restore.py`
- Installs `bulletproof` CLI

Then it runs: `docker compose up -d` and performs a quick self-test

---

## Backup & snapshots

Nightly cron (configurable) runs `backup.py` and uploads to pCloud. The script
automatically takes a full snapshot once a week and incrementals on other days:
- Remote: `pcloud:backups/paperless/${INSTANCE_NAME}`
- Snapshot naming: `YYYYMMDD-HHMMSS`
- Weekly snapshots are **full**; other days are incremental and chain to the last full
- Includes:
  - Encrypted `.env` (if enabled) or plain `.env`
  - `compose.snapshot.yml` (set `INCLUDE_COMPOSE_IN_BACKUP=no` to skip)
  - Tarballs of `media`, `data`, `export` (incremental)
  - Postgres SQL dump
  - Paperless-NGX version
  - `manifest.yaml` with versions, file sizes + SHA-256 checksums, host info, mode & parent
  - Integrity checks: archives are listed and the DB dump is test-restored; a `status.ok`/`status.fail` file records the result
- Retention: keep last **N** days (configurable)

You can also trigger a backup manually (see **Bulletproof CLI**).

---

## Restore

### From installer (early restore)
If snapshots exist, the installer can **restore first**:
- Select the latest or a specific snapshot
- Decrypt `.env` if needed (passphrase file or prompt)
- Restore data archives and DB, then start stack

### From the CLI
Use **Bulletproof** to pick a snapshot and restore it at any time.

A self-test runs after the stack is back up.

> Restores will stop the stack as needed and bring it back after import.

The restore process walks any incremental chain automatically, applies the
snapshot's `docker-compose.yml` by default (`USE_COMPOSE_SNAPSHOT=no` skips it)
and lets you choose between the snapshot's Paperless‑NGX version or the latest
image.

---

## Bulletproof CLI

A tiny helper wrapped around the installed scripts.

```bash
bulletproof          # interactive menu
bulletproof backup [mode]    # run a backup now (full|incr)
bulletproof snapshots [snapshot]  # list snapshots or show manifest
bulletproof restore  # guided restore (choose snapshot)
bulletproof upgrade  # backup + pull images + up -d with rollback
bulletproof status   # container & health overview
bulletproof logs     # tail paperless logs
bulletproof doctor   # quick checks (disk, rclone, DNS/HTTP)
bulletproof schedule [cron]  # adjust backup time
```

**Upgrade** runs a backup, pulls new images, restarts the stack, and rolls back automatically if the health check fails.

**Status** shows:
- `docker compose ps` (state/ports)
- `docker stats --no-stream` (CPU/MEM)
- `df -h` for disk
- rclone remote health

**Doctor** runs common checks and prints actionable tips.

---

## Troubleshooting

- **OAuth token fails**  
  Make sure you paste the **exact** JSON from `rclone authorize "pcloud"` using the **same rclone version** if possible.

- **EU vs Global**  
  The installer tests pCloud API endpoints and picks the right one automatically.

- **WebDAV timeouts / 401**  
  Prefer **OAuth**. WebDAV endpoints can be region‑/network‑sensitive.

- **HTTPS not issuing**  
  Confirm DNS points to this host and ports 80/443 are reachable. Traefik will retry challenges.

- **Backup shows “No snapshots found”**
  Run `bulletproof backup` then `bulletproof snapshots`. Verify the path shown matches
  `pcloud:backups/paperless/${INSTANCE_NAME}`. Check rclone with `rclone about pcloud:`.

- **Running without root**  
  Use `sudo` for the installer and for `bulletproof` if your Docker requires it.

---

## Uninstall / remove stack

```bash
cd /home/docker/paperless-setup
docker compose down -v     # stop and remove containers + volumes
# Remove data only if you really want to wipe everything:
# rm -rf /home/docker/paperless
```

Your off‑site snapshots remain in **pCloud**.

---

## Notes

- Installer is idempotent: safe to rerun to pick up fixes.
- You can change `.env` and run `docker compose up -d` anytime.
- The `bulletproof` CLI is a Python script; read it to see what it does.<|MERGE_RESOLUTION|>--- conflicted
+++ resolved
@@ -67,23 +67,12 @@
 ### Dev branch example
 
 ```bash
-<<<<<<< HEAD
-curl -fsSL https://raw.githubusercontent.com/obidose/obidose-paperless-ngx-bulletproof/dev/install.py \
-  | BP_BRANCH=dev sudo -E python3 -
-```
-
-The `curl` path ensures you're running the installer from `dev`. The `BP_BRANCH`
-environment variable tells the script to fetch the rest of the code and presets
-from `dev` as well, and `sudo -E` preserves that variable so the installer
-doesn't fall back to `main`.
-=======
 BRANCH=dev
 curl -fsSL https://raw.githubusercontent.com/obidose/obidose-paperless-ngx-bulletproof/$BRANCH/install.py \
   | sudo python3 - --branch $BRANCH
 ```
 
 The `curl` path and `--branch` flag ensure everything comes from `dev`.
->>>>>>> a36ab08e
 
 The installer will:
 1. Install/upgrade Docker, rclone, and prerequisites
@@ -95,16 +84,10 @@
 
 > If you ever need to refresh the CLI manually:
 > ```bash
-<<<<<<< HEAD
-> curl -fsSL https://raw.githubusercontent.com/obidose/obidose-paperless-ngx-bulletproof/${BP_BRANCH:-main}/tools/bulletproof.py \
->   | sudo -E tee /usr/local/bin/bulletproof >/dev/null && sudo chmod +x /usr/local/bin/bulletproof
-=======
 > BRANCH=${BRANCH:-main}
 > curl -fsSL https://raw.githubusercontent.com/obidose/obidose-paperless-ngx-bulletproof/$BRANCH/tools/bulletproof.py \
 >   | sudo tee /usr/local/bin/bulletproof >/dev/null && sudo chmod +x /usr/local/bin/bulletproof
->>>>>>> a36ab08e
 > ```
-> `sudo -E` preserves `BP_BRANCH` so the correct branch's CLI is installed.
 
 Use the same `BRANCH` value when refreshing the CLI so it matches the version
 you're testing. After verifying your changes on a VPS, merge them into `main`
