--- conflicted
+++ resolved
@@ -5,13 +5,8 @@
 import subprocess
 import sys
 from pathlib import Path
-<<<<<<< HEAD
-
-
-=======
-
-
->>>>>>> 60fc9a2e
+
+
 def load_env(path: Path) -> None:
     """Load environment variables from a .env file if present."""
     if not path.exists():
@@ -219,9 +214,6 @@
         elif choice == "2":
             cmd_list(argparse.Namespace())
         elif choice == "3":
-<<<<<<< HEAD
-            snap = input("Snapshot (blank=latest): ").strip() or None
-=======
             snaps = fetch_snapshots()
             for idx, (name, mode, retention) in enumerate(snaps, 1):
                 print(f"{idx}) {name} ({mode}, {retention})")
@@ -231,7 +223,6 @@
                 snap = snaps[idx - 1][0] if 1 <= idx <= len(snaps) else None
             else:
                 snap = choice_snap or None
->>>>>>> 60fc9a2e
             cmd_restore(argparse.Namespace(snapshot=snap))
         elif choice == "4":
             snap = input("Snapshot (blank=latest): ").strip() or None
