from __future__ import annotations

import json
import os
import subprocess

from .common import say, warn, ok, TTY


def _prompt(text: str) -> str:
    if TTY is None:
        return ""
    print(text, end="", flush=True)
    return TTY.readline().strip()
<<<<<<< HEAD

try:
    TTY = open("/dev/tty")
except OSError:
    TTY = None


def _prompt(text: str) -> str:
    if TTY is None:
        return ""
    print(text, end="", flush=True)
    return TTY.readline().strip()
=======
>>>>>>> 38624232

RCLONE_REMOTE_NAME = os.environ.get("RCLONE_REMOTE_NAME", "pcloud")


def _sanitize_oneline(text: str) -> str:
    return text.replace("\r", "").replace("\n", "").replace("\0", "")


def _timeout(seconds: int, cmd: list[str]) -> bool:
    try:
        subprocess.run(cmd, timeout=seconds, check=True, stdout=subprocess.DEVNULL, stderr=subprocess.DEVNULL)
        return True
    except Exception:
        return False


def _pcloud_remote_exists() -> bool:
    try:
        res = subprocess.run(["rclone", "listremotes"], capture_output=True, text=True, check=True)
        return any(line.strip() == f"{RCLONE_REMOTE_NAME}:" for line in res.stdout.splitlines())
    except Exception:
        return False


def _pcloud_remote_ok() -> bool:
    if not _pcloud_remote_exists():
        return False
    return _timeout(10, ["rclone", "about", f"{RCLONE_REMOTE_NAME}:"])


def _pcloud_create_oauth_remote(token_json: str, host: str) -> None:
    subprocess.run(["rclone", "config", "delete", RCLONE_REMOTE_NAME], stdout=subprocess.DEVNULL, stderr=subprocess.DEVNULL)
    subprocess.run(
        [
            "rclone",
            "config",
            "create",
            RCLONE_REMOTE_NAME,
            "pcloud",
            "token",
            token_json,
            "hostname",
            host,
            "--non-interactive",
        ],
        stdout=subprocess.DEVNULL,
        stderr=subprocess.DEVNULL,
        check=False,
    )


def _pcloud_set_oauth_token_autoregion(token_json: str) -> bool:
    for host in ["api.pcloud.com", "eapi.pcloud.com"]:
        _pcloud_create_oauth_remote(token_json, host)
        if _pcloud_remote_ok():
            ok(f"pCloud remote '{RCLONE_REMOTE_NAME}:' configured for {host}.")
            return True
    return False


def _pcloud_webdav_create(email: str, password: str, host: str) -> None:
    obscured = subprocess.check_output(["rclone", "obscure", password], text=True).strip()
    subprocess.run(["rclone", "config", "delete", RCLONE_REMOTE_NAME], stdout=subprocess.DEVNULL, stderr=subprocess.DEVNULL)
    subprocess.run(
        [
            "rclone",
            "config",
            "create",
            RCLONE_REMOTE_NAME,
            "webdav",
            "--non-interactive",
            "--",
            "vendor",
            "other",
            "url",
            host,
            "user",
            email,
            "pass",
            obscured,
        ],
        stdout=subprocess.DEVNULL,
        stderr=subprocess.DEVNULL,
        check=False,
    )


def _pcloud_webdav_try_both(email: str, password: str) -> bool:
    say("Trying EU WebDAV endpoint…")
    _pcloud_webdav_create(email, password, "https://ewebdav.pcloud.com")
    if _timeout(8, ["rclone", "lsd", f"{RCLONE_REMOTE_NAME}:"]):
        ok("Connected via EU WebDAV.")
        return True
    warn("EU endpoint failed. Trying Global endpoint…")
    _pcloud_webdav_create(email, password, "https://webdav.pcloud.com")
    if _timeout(8, ["rclone", "lsd", f"{RCLONE_REMOTE_NAME}:"]):
        ok("Connected via Global WebDAV.")
        return True
    return False


def ensure_pcloud_remote_or_menu() -> None:
    if _pcloud_remote_ok():
        ok(f"pCloud remote '{RCLONE_REMOTE_NAME}:' is ready.")
        return

    if TTY is None:
        warn("No interactive TTY; skipping pCloud configuration for now.")
        return

    while True:
        print()
        say("Choose how to connect to pCloud:")
        print("  1) Paste OAuth token JSON (recommended)")
        print("  2) Headless OAuth helper")
        print("  3) Try legacy WebDAV")
        print("  4) Skip")
        choice = _prompt("Choose [1-4] [1]: ") or "1"

        if choice in {"1", "2"}:
            say('On any machine with a browser, run:  rclone authorize "pcloud"')
            token = _sanitize_oneline(_prompt("Paste token JSON here: "))
            if not token:
                warn("Empty token.")
                continue
            try:
                json.loads(token)
            except Exception:
                warn("Token does not look like JSON with access_token.")
                continue
            if _pcloud_set_oauth_token_autoregion(token):
                return
            warn("Token invalid or not valid for either region. Try again.")

        elif choice == "3":
            email = _prompt("pCloud login email: ").strip()
            if not email:
                warn("Email required.")
                continue
            import getpass

            password = getpass.getpass("pCloud password (or App Password): ", stream=TTY)
            if not password:
                warn("Password required.")
                continue
            if _pcloud_webdav_try_both(email, password) and _pcloud_remote_ok():
                ok("pCloud remote configured.")
                return
            warn("Authentication failed on both endpoints.")

        elif choice == "4":
            warn("Skipping pCloud configuration for now.")
            return

        else:
            warn("Invalid choice.")<|MERGE_RESOLUTION|>--- conflicted
+++ resolved
@@ -12,21 +12,6 @@
         return ""
     print(text, end="", flush=True)
     return TTY.readline().strip()
-<<<<<<< HEAD
-
-try:
-    TTY = open("/dev/tty")
-except OSError:
-    TTY = None
-
-
-def _prompt(text: str) -> str:
-    if TTY is None:
-        return ""
-    print(text, end="", flush=True)
-    return TTY.readline().strip()
-=======
->>>>>>> 38624232
 
 RCLONE_REMOTE_NAME = os.environ.get("RCLONE_REMOTE_NAME", "pcloud")
 
