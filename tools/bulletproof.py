#!/usr/bin/env python3
"""Bulletproof helper CLI implemented in Python."""
import argparse
import os
import subprocess
import sys
from pathlib import Path


def load_env(path: Path) -> None:
    """Load environment variables from a .env file if present."""
    if not path.exists():
        return
    for line in path.read_text().splitlines():
        line = line.strip()
        if not line or line.startswith("#") or "=" not in line:
            continue
        k, v = line.split("=", 1)
        os.environ.setdefault(k, v)

COLOR_BLUE = "\033[1;34m"
COLOR_GREEN = "\033[1;32m"
COLOR_YELLOW = "\033[1;33m"
COLOR_RED = "\033[1;31m"
COLOR_OFF = "\033[0m"


def say(msg: str) -> None:
    print(f"{COLOR_BLUE}[*]{COLOR_OFF} {msg}")


def ok(msg: str) -> None:
    print(f"{COLOR_GREEN}[ok]{COLOR_OFF} {msg}")


def warn(msg: str) -> None:
    print(f"{COLOR_YELLOW}[!]{COLOR_OFF} {msg}")


def die(msg: str) -> None:
    print(f"{COLOR_RED}[x]{COLOR_OFF} {msg}")
    raise SystemExit(1)


STACK_DIR = Path(os.environ.get("STACK_DIR", "/home/docker/paperless-setup"))
DATA_ROOT = Path(os.environ.get("DATA_ROOT", "/home/docker/paperless"))
ENV_FILE = Path(os.environ.get("ENV_FILE", STACK_DIR / ".env"))
COMPOSE_FILE = Path(os.environ.get("COMPOSE_FILE", STACK_DIR / "docker-compose.yml"))

load_env(ENV_FILE)

INSTANCE_NAME = os.environ.get("INSTANCE_NAME", "paperless")
RCLONE_REMOTE_NAME = os.environ.get("RCLONE_REMOTE_NAME", "pcloud")
RCLONE_REMOTE_PATH = os.environ.get(
    "RCLONE_REMOTE_PATH", f"backups/paperless/{INSTANCE_NAME}"
)
REMOTE = f"{RCLONE_REMOTE_NAME}:{RCLONE_REMOTE_PATH}"
<<<<<<< HEAD
CRON_TIME = os.environ.get("CRON_TIME", "30 3 * * *")
=======
CRON_FULL_TIME = os.environ.get("CRON_FULL_TIME", "30 3 * * *")
CRON_INCR_TIME = os.environ.get("CRON_INCR_TIME", "0 * * * *")
>>>>>>> ae018bb3


def dc(*args: str) -> list[str]:
    return ["docker", "compose", "-f", str(COMPOSE_FILE), *args]


def fetch_snapshots() -> list[tuple[str, str, str]]:
    try:
        res = subprocess.run(
            ["rclone", "lsd", REMOTE], capture_output=True, text=True, check=False
        )
    except FileNotFoundError:
        warn("rclone not installed")
        return []
    snaps: list[tuple[str, str, str]] = []
    for line in res.stdout.splitlines():
        parts = line.strip().split()
        if not parts:
            continue
        name = parts[-1]
        mode = parent = "?"
        cat = subprocess.run(
            ["rclone", "cat", f"{REMOTE}/{name}/manifest.yaml"],
            capture_output=True,
            text=True,
            check=False,
        )
        if cat.returncode == 0:
            for mline in cat.stdout.splitlines():
                if ":" in mline:
                    k, v = mline.split(":", 1)
                    k = k.strip()
                    v = v.strip()
                    if k == "mode":
                        mode = v
                    elif k == "parent":
                        parent = v
        snaps.append((name, mode, parent))
    return sorted(snaps, key=lambda x: x[0])


def cmd_backup(args: argparse.Namespace) -> None:
    script = STACK_DIR / "backup.py"
    if not script.exists():
        die(f"Backup script not found at {script}")
    run = [str(script)]
    if args.mode:
        run.append(args.mode)
    subprocess.run(run, check=True)


def cmd_snapshots(args: argparse.Namespace) -> None:
    snaps = fetch_snapshots()
    if not snaps:
        warn("No snapshots found")
        return
    if args.snapshot:
        subprocess.run(
            ["rclone", "cat", f"{REMOTE}/{args.snapshot}/manifest.yaml"], check=True
        )
        return
    print(f"{'NAME':<32} {'MODE':<8} PARENT")
    for name, mode, parent in snaps:
        parent_disp = parent if mode == "incr" else "-"
        print(f"{name:<32} {mode:<8} {parent_disp}")


def cmd_restore(args: argparse.Namespace) -> None:
    script = STACK_DIR / "restore.py"
    if not script.exists():
        die(f"Restore script not found at {script}")
    run = [str(script)]
    snap = args.snapshot
    if not snap:
        snaps = fetch_snapshots()
        if snaps:
            print("Available snapshots:")
            for name, mode, parent in snaps:
                detail = f"{mode}" if mode != "incr" else f"{mode}<-{parent}"
                print(f"- {name} ({detail})")
    else:
        run.append(snap)
    subprocess.run(run, check=True)


def cmd_upgrade(_: argparse.Namespace) -> None:
    say("Running backup before upgrade")
    cmd_backup(argparse.Namespace(mode="full"))
    say("Pulling images")
    subprocess.run(dc("pull"), check=False)
    say("Recreating containers")
    subprocess.run(dc("up", "-d"), check=False)
    ok("Upgrade completed")


def cmd_status(_: argparse.Namespace) -> None:
    subprocess.run(dc("ps"), check=False)
    print()
    subprocess.run(
        ["docker", "ps", "--format", "table {{.Names}}\t{{.Status}}\t{{.Ports}}"],
        check=False,
    )


def cmd_logs(args: argparse.Namespace) -> None:
    if args.service:
        subprocess.run(dc("logs", "--tail", "200", "--timestamps", args.service), check=False)
    else:
        subprocess.run(dc("logs", "--tail", "200", "--timestamps"), check=False)


def cmd_doctor(_: argparse.Namespace) -> None:
    say("Doctor: quick checks")
    print(f"- STACK_DIR: {STACK_DIR}")
    print(
        f"- COMPOSE_FILE: {COMPOSE_FILE} {'[ok]' if COMPOSE_FILE.exists() else '[missing]'}"
    )
    print(
        f"- ENV_FILE: {ENV_FILE} {'[ok]' if ENV_FILE.exists() else '[missing]'}"
    )
    subprocess.run(["rclone", "lsd", f"{RCLONE_REMOTE_NAME}:"], check=False)
    subprocess.run(["docker", "info"], check=False)


<<<<<<< HEAD
def install_cron(cron: str) -> None:
    line = f"{cron} root {STACK_DIR}/backup.py >> {STACK_DIR}/backup.log 2>&1"
=======
def install_cron(full: str, incr: str) -> None:
    full_line = (
        f"{full} root {STACK_DIR}/backup.py full >> {STACK_DIR}/backup.log 2>&1"
    )
    incr_line = (
        f"{incr} root {STACK_DIR}/backup.py incr >> {STACK_DIR}/backup.log 2>&1"
    )
>>>>>>> ae018bb3
    crontab = Path("/etc/crontab")
    lines = [
        l
        for l in (crontab.read_text().splitlines() if crontab.exists() else [])
        if f"{STACK_DIR}/backup.py" not in l
    ]
<<<<<<< HEAD
    lines.append(line)
    crontab.write_text("\n".join(lines) + "\n")
    if ENV_FILE.exists():
        env_lines = [
            l for l in ENV_FILE.read_text().splitlines() if not l.startswith("CRON_TIME=")
        ]
        env_lines.append(f"CRON_TIME={cron}")
        ENV_FILE.write_text("\n".join(env_lines) + "\n")
    subprocess.run(["systemctl", "restart", "cron"], check=False)
=======
    lines.extend([full_line, incr_line])
    crontab.write_text("\n".join(lines) + "\n")
    if ENV_FILE.exists():
        env_lines = [
            l
            for l in ENV_FILE.read_text().splitlines()
            if not l.startswith("CRON_FULL_TIME=") and not l.startswith("CRON_INCR_TIME=")
        ]
        env_lines.append(f"CRON_FULL_TIME={full}")
        env_lines.append(f"CRON_INCR_TIME={incr}")
        ENV_FILE.write_text("\n".join(env_lines) + "\n")
    subprocess.run(["systemctl", "restart", "cron"], check=False)
    global CRON_FULL_TIME, CRON_INCR_TIME
    CRON_FULL_TIME = full
    CRON_INCR_TIME = incr
>>>>>>> ae018bb3
    ok("Backup schedule updated")


def cmd_schedule(args: argparse.Namespace) -> None:
<<<<<<< HEAD
    cron = args.cron or input(f"Cron time (current {CRON_TIME}): ").strip() or CRON_TIME
    install_cron(cron)
=======
    full = (
        args.full
        or input(f"Full backup cron (current {CRON_FULL_TIME}): ").strip()
        or CRON_FULL_TIME
    )
    incr = (
        args.incr
        or input(f"Incremental backup cron (current {CRON_INCR_TIME}): ").strip()
        or CRON_INCR_TIME
    )
    install_cron(full, incr)
>>>>>>> ae018bb3


def menu() -> None:
    """Interactive menu for easier use."""
    while True:
        snaps = fetch_snapshots()
        latest = snaps[-1][0] if snaps else "none"
        print(f"{COLOR_BLUE}=== Bulletproof ({INSTANCE_NAME}) ==={COLOR_OFF}")
        print(f"Remote: {REMOTE}")
        print(f"Snapshots: {len(snaps)} (latest: {latest})")
<<<<<<< HEAD
        print(f"Schedule: {CRON_TIME}\n")
=======
        print(f"Schedule: full={CRON_FULL_TIME} incr={CRON_INCR_TIME}\n")
>>>>>>> ae018bb3
        print("1) Backup")
        print("2) Snapshots")
        print("3) Restore snapshot")
        print("4) Upgrade")
        print("5) Status")
        print("6) Logs")
        print("7) Doctor")
        print("8) Backup schedule")
        print("9) Quit")
        choice = input("Choose [1-9]: ").strip()
        if choice == "1":
            mode_in = input("Full or Incremental? [incr]: ").strip().lower()
            if mode_in.startswith("f"):
                mode = "full"
            else:
                mode = "incr"
            cmd_backup(argparse.Namespace(mode=mode))
        elif choice == "2":
            cmd_snapshots(argparse.Namespace(snapshot=None))
            snap = input("Show manifest for snapshot (blank=back): ").strip()
            if snap:
                cmd_snapshots(argparse.Namespace(snapshot=snap))
        elif choice == "3":
            snaps = fetch_snapshots()
            for idx, (name, mode, parent) in enumerate(snaps, 1):
                detail = f"{mode}" if mode != "incr" else f"{mode}<-{parent}"
                print(f"{idx}) {name} ({detail})")
            choice_snap = input("Snapshot number or name (blank=latest): ").strip()
            if choice_snap.isdigit():
                idx = int(choice_snap)
                snap = snaps[idx - 1][0] if 1 <= idx <= len(snaps) else None
            else:
                snap = choice_snap or None
            cmd_restore(argparse.Namespace(snapshot=snap))
        elif choice == "4":
            cmd_upgrade(argparse.Namespace())
        elif choice == "5":
            cmd_status(argparse.Namespace())
        elif choice == "6":
            svc = input("Service (blank=all): ").strip() or None
            cmd_logs(argparse.Namespace(service=svc))
        elif choice == "7":
            cmd_doctor(argparse.Namespace())
        elif choice == "8":
<<<<<<< HEAD
            cmd_schedule(argparse.Namespace(cron=None))
=======
            cmd_schedule(argparse.Namespace(full=None, incr=None))
>>>>>>> ae018bb3
        elif choice == "9":
            break
        else:
            print("Invalid choice")


parser = argparse.ArgumentParser(description="Paperless-ngx bulletproof helper")
sub = parser.add_subparsers(dest="command")

p = sub.add_parser("backup", help="run backup script")
p.add_argument("mode", nargs="?", choices=["full", "incr"], help="full|incr")
p.set_defaults(func=cmd_backup)

p = sub.add_parser("snapshots", help="list snapshots or show manifest")
p.add_argument("snapshot", nargs="?", help="snapshot to show manifest")
p.set_defaults(func=cmd_snapshots)

p = sub.add_parser("restore", help="restore snapshot")
p.add_argument("snapshot", nargs="?")
p.set_defaults(func=cmd_restore)

p = sub.add_parser("upgrade", help="backup then pull images and up -d")
p.set_defaults(func=cmd_upgrade)

p = sub.add_parser("status", help="docker status")
p.set_defaults(func=cmd_status)

p = sub.add_parser("logs", help="show logs")
p.add_argument("service", nargs="?")
p.set_defaults(func=cmd_logs)

p = sub.add_parser("doctor", help="basic checks")
p.set_defaults(func=cmd_doctor)

p = sub.add_parser("schedule", help="configure backup cron schedule")
<<<<<<< HEAD
p.add_argument("cron", nargs="?")
=======
p.add_argument("--full")
p.add_argument("--incr")
>>>>>>> ae018bb3
p.set_defaults(func=cmd_schedule)


if __name__ == "__main__":
    args = parser.parse_args()
    if not hasattr(args, "func"):
        if sys.stdin.isatty():
            menu()
        else:
            parser.print_help()
    else:
        args.func(args)<|MERGE_RESOLUTION|>--- conflicted
+++ resolved
@@ -55,12 +55,8 @@
     "RCLONE_REMOTE_PATH", f"backups/paperless/{INSTANCE_NAME}"
 )
 REMOTE = f"{RCLONE_REMOTE_NAME}:{RCLONE_REMOTE_PATH}"
-<<<<<<< HEAD
-CRON_TIME = os.environ.get("CRON_TIME", "30 3 * * *")
-=======
 CRON_FULL_TIME = os.environ.get("CRON_FULL_TIME", "30 3 * * *")
 CRON_INCR_TIME = os.environ.get("CRON_INCR_TIME", "0 * * * *")
->>>>>>> ae018bb3
 
 
 def dc(*args: str) -> list[str]:
@@ -185,10 +181,6 @@
     subprocess.run(["docker", "info"], check=False)
 
 
-<<<<<<< HEAD
-def install_cron(cron: str) -> None:
-    line = f"{cron} root {STACK_DIR}/backup.py >> {STACK_DIR}/backup.log 2>&1"
-=======
 def install_cron(full: str, incr: str) -> None:
     full_line = (
         f"{full} root {STACK_DIR}/backup.py full >> {STACK_DIR}/backup.log 2>&1"
@@ -196,24 +188,12 @@
     incr_line = (
         f"{incr} root {STACK_DIR}/backup.py incr >> {STACK_DIR}/backup.log 2>&1"
     )
->>>>>>> ae018bb3
     crontab = Path("/etc/crontab")
     lines = [
         l
         for l in (crontab.read_text().splitlines() if crontab.exists() else [])
         if f"{STACK_DIR}/backup.py" not in l
     ]
-<<<<<<< HEAD
-    lines.append(line)
-    crontab.write_text("\n".join(lines) + "\n")
-    if ENV_FILE.exists():
-        env_lines = [
-            l for l in ENV_FILE.read_text().splitlines() if not l.startswith("CRON_TIME=")
-        ]
-        env_lines.append(f"CRON_TIME={cron}")
-        ENV_FILE.write_text("\n".join(env_lines) + "\n")
-    subprocess.run(["systemctl", "restart", "cron"], check=False)
-=======
     lines.extend([full_line, incr_line])
     crontab.write_text("\n".join(lines) + "\n")
     if ENV_FILE.exists():
@@ -229,15 +209,10 @@
     global CRON_FULL_TIME, CRON_INCR_TIME
     CRON_FULL_TIME = full
     CRON_INCR_TIME = incr
->>>>>>> ae018bb3
     ok("Backup schedule updated")
 
 
 def cmd_schedule(args: argparse.Namespace) -> None:
-<<<<<<< HEAD
-    cron = args.cron or input(f"Cron time (current {CRON_TIME}): ").strip() or CRON_TIME
-    install_cron(cron)
-=======
     full = (
         args.full
         or input(f"Full backup cron (current {CRON_FULL_TIME}): ").strip()
@@ -249,7 +224,6 @@
         or CRON_INCR_TIME
     )
     install_cron(full, incr)
->>>>>>> ae018bb3
 
 
 def menu() -> None:
@@ -260,11 +234,7 @@
         print(f"{COLOR_BLUE}=== Bulletproof ({INSTANCE_NAME}) ==={COLOR_OFF}")
         print(f"Remote: {REMOTE}")
         print(f"Snapshots: {len(snaps)} (latest: {latest})")
-<<<<<<< HEAD
-        print(f"Schedule: {CRON_TIME}\n")
-=======
         print(f"Schedule: full={CRON_FULL_TIME} incr={CRON_INCR_TIME}\n")
->>>>>>> ae018bb3
         print("1) Backup")
         print("2) Snapshots")
         print("3) Restore snapshot")
@@ -309,11 +279,7 @@
         elif choice == "7":
             cmd_doctor(argparse.Namespace())
         elif choice == "8":
-<<<<<<< HEAD
-            cmd_schedule(argparse.Namespace(cron=None))
-=======
             cmd_schedule(argparse.Namespace(full=None, incr=None))
->>>>>>> ae018bb3
         elif choice == "9":
             break
         else:
@@ -349,12 +315,8 @@
 p.set_defaults(func=cmd_doctor)
 
 p = sub.add_parser("schedule", help="configure backup cron schedule")
-<<<<<<< HEAD
-p.add_argument("cron", nargs="?")
-=======
 p.add_argument("--full")
 p.add_argument("--incr")
->>>>>>> ae018bb3
 p.set_defaults(func=cmd_schedule)
 
 
